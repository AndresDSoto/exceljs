--- conflicted
+++ resolved
@@ -11,25 +11,7 @@
 # New Features!
 
 <ul>
-<<<<<<< HEAD
     <li>Refactoring Complete. All unit and integration tests pass.</li>
-=======
-    <li>Bug Fixes
-        <ul>
-            <li><a href="https://github.com/guyonroche/exceljs/issues/87">invalid signature: 0x80014</a>:
-                Thanks to <a href="https://github.com/hasanlussa">hasanlussa</a> for the PR
-            </li>
-        </ul>
-    </li>
-    <li>
-        <a href="#defined-names">Defined Names</a>
-        <ul>
-            <li>Cells can now have assigned names which may then be used in formulas.</li>
-        </ul>
-    </li>
-    <li>Converted Bluebird.defer() to new Bluebird(function(resolve, reject){}).
-        Thanks to user <a href="https://github.com/Nishchit14">Nishchit</a> for the Pull Request</li>
->>>>>>> b44798c4
 </ul>
 
 # Backlog
@@ -982,9 +964,10 @@
 
 ```javascript
 // Finished the workbook.
-workbook.commit().then(function() {
-  // the stream has been written
-});
+workbook.commit()
+  .then(function() {
+    // the stream has been written
+  });
 ```
 
 # Value Types
@@ -1053,12 +1036,8 @@
 | 0.2.0   | <ul><li><a href="#streaming-xlxs-writer">Streaming XLSX Writer</a><ul><li>At long last ExcelJS can support writing massive XLSX files in a scalable memory efficient manner. Performance has been optimised and even smaller spreadsheets can be faster to write than the document writer. Options have been added to control the use of shared strings and styles as these can both have a considerable effect on performance</li></ul></li><li><a href="#rows">Worksheet.lastRow</a><ul><li>Access the last editable row in a worksheet.</li></ul></li><li><a href="#rows">Row.commit()</a><ul><li>For streaming writers, this method commits the row (and any previous rows) to the stream. Committed rows will no longer be editable (and are typically deleted from the worksheet object). For Document type workbooks, this method has no effect.</li></ul></li></ul> |
 | 0.2.2   | <ul><li><a href="https://pbs.twimg.com/profile_images/2933552754/fc8c70829ee964c5542ae16453503d37.jpeg">One Billion Cells</a><ul><li>Achievement Unlocked: A simple test using ExcelJS has created a spreadsheet with 1,000,000,000 cells. Made using random data with 100,000,000 rows of 10 cells per row. I cannot validate the file yet as Excel will not open it and I have yet to implement the streaming reader but I have every confidence that it is good since 1,000,000 rows loads ok.</li></ul></li></ul> |
 | 0.2.3   | <ul><li>Bug Fixes<ul><li><a href="https://github.com/guyonroche/exceljs/issues/18">Merge Cell Styles</a><ul><li>Merged cells now persist (and parse) their styles.</li></ul></li></ul></li><li><a href="#streaming-xlxs-writer">Streaming XLSX Writer</a><ul><li>At long last ExcelJS can support writing massive XLSX files in a scalable memory efficient manner. Performance has been optimised and even smaller spreadsheets can be faster to write than the document writer. Options have been added to control the use of shared strings and styles as these can both have a considerable effect on performance</li></ul></li><li><a href="#rows">Worksheet.lastRow</a><ul><li>Access the last editable row in a worksheet.</li></ul></li><li><a href="#rows">Row.commit()</a><ul><li>For streaming writers, this method commits the row (and any previous rows) to the stream. Committed rows will no longer be editable (and are typically deleted from the worksheet object). For Document type workbooks, this method has no effect.</li></ul></li></ul> |
-<<<<<<< HEAD
 | 0.2.4   | <ul><li>Bug Fixes<ul><li><a href="https://github.com/guyonroche/exceljs/issues/27">Worksheets with Ampersand Names</a><ul><li>Worksheet names are now xml-encoded and should work with all xml compatable characters</li></ul></li></ul></li><li><a href="#rows">Row.hidden</a> & <a href="#columns">Column.hidden</a><ul><li>Rows and Columns now support the hidden attribute.</li></ul></li><li><a href="#worksheet">Worksheet.addRows</a><ul><li>New function to add an array of rows (either array or object form) to the end of a worksheet.</li></ul></li></ul> |
 | 0.2.6   | <ul><li>Bug Fixes<ul><li><a href="https://github.com/guyonroche/exceljs/issues/87">invalid signature: 0x80014</a>: Thanks to <a href="https://github.com/hasanlussa">hasanlussa</a> for the PR</li></ul></li><li><a href="#defined-names">Defined Names</a><ul><li>Cells can now have assigned names which may then be used in formulas.</li></ul></li><li>Converted Bluebird.defer() to new Bluebird(function(resolve, reject){}). Thanks to user <a href="https://github.com/Nishchit14">Nishchit</a> for the Pull Request</li></ul> |
 | 0.2.7   | <ul><li><a href="#data-validations">Data Validations</a><ul><li>Cells can now define validations that controls the valid values the cell can have</li></ul></li></ul> |
 | 0.2.8   | <ul><li><a href="rich-text">Rich Text Value</a><ul><li>Cells now support <b><i>in-cell</i></b> formatting - Thanks to <a href="https://github.com/pvadam">Peter ADAM</a></li></ul></li><li>Fixed typo in README - Thanks to <a href="https://github.com/MRdNk">MRdNk</a></li><li>Fixing emit in worksheet-reader - Thanks to <a href="https://github.com/alangunning">Alan Gunning</a></li><li>Clearer Docs - Thanks to <a href="https://github.com/miensol">miensol</a></li></ul> |
-| 0.2.9   | <ul><li>Fixed "read property 'richText' of undefined error. Thanks to  <a href="https://github.com/james075">james075</a></li></ul> |
-=======
-| 0.2.4   | <ul><li>Bug Fixes<ul><li><a href="https://github.com/guyonroche/exceljs/issues/27">Worksheets with Ampersand Names</a><ul><li>Worksheet names are now xml-encoded and should work with all xml compatable characters</li></ul></li></ul></li><li><a href="#rows">Row.hidden</a> & <a href="#columns">Column.hidden</a><ul><li>Rows and Columns now support the hidden attribute.</li></ul></li><li><a href="#worksheet">Worksheet.addRows</a><ul><li>New function to add an array of rows (either array or object form) to the end of a worksheet.</li></ul></li></ul> |
->>>>>>> b44798c4
+| 0.2.9   | <ul><li>Fixed "read property 'richText' of undefined error. Thanks to  <a href="https://github.com/james075">james075</a></li></ul> |
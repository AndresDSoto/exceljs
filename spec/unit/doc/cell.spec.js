--- conflicted
+++ resolved
@@ -344,9 +344,6 @@
 
     const comment = {
       texts: [
-<<<<<<< HEAD
-        { 'font': { 'size': 12, 'color': { 'theme': 0 }, 'name': 'Calibri', 'family': 2, 'scheme': 'minor' }, 'text': 'This is ' },
-=======
         {
           font: {
             size: 12,
@@ -357,7 +354,6 @@
           },
           text: 'This is ',
         },
->>>>>>> 02b6b64e
       ],
     };
 

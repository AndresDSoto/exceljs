'use strict';

var fs = require('fs');
var chai = require('chai');
var expect = chai.expect;
chai.use(require('chai-datetime'));

var stream = require('stream');
<<<<<<< HEAD
var Bluebird = require('bluebird');
=======
>>>>>>> 1c99318f
var Excel = require('../../excel');
var testUtils = require('./../utils/index');

var fsReadFileAsync = Bluebird.promisify(fs.readFile);

var TEST_XLSX_FILE_NAME = './spec/out/wb.test.xlsx';
var TEST_CSV_FILE_NAME = './spec/out/wb.test.csv';

// =============================================================================
// Sample Data
var richTextSample = require('./data/rich-text-sample');
var richTextSample_A1 = require('./data/rich-text-sample-a1.json');

// =============================================================================
// Tests

describe('Workbook', function() {

  describe('Serialise', function() {

    it('xlsx file', function() {

      var wb = testUtils.createTestBook(new Excel.Workbook(), 'xlsx');

      return wb.xlsx.writeFile(TEST_XLSX_FILE_NAME)
        .then(function() {
          var wb2 = new Excel.Workbook();
          return wb2.xlsx.readFile(TEST_XLSX_FILE_NAME);
        })
        .then(function(wb2) {
          testUtils.checkTestBook(wb2, 'xlsx');
        });
    });

    it('sheets with correct names', function() {
      var wb = new Excel.Workbook();
      var ws1 = wb.addWorksheet('Hello, World!');
      expect(ws1.name).to.equal('Hello, World!');
      ws1.getCell('A1').value = 'Hello, World!';

      var ws2 = wb.addWorksheet();
      expect(ws2.name).to.match(/sheet\d+/);
      ws2.getCell('A1').value = ws2.name;

      wb.addWorksheet('This & That');

      return wb.xlsx.writeFile(TEST_XLSX_FILE_NAME)
        .then(function() {
          var wb2 = new Excel.Workbook();
          return wb2.xlsx.readFile(TEST_XLSX_FILE_NAME);
        })
        .then(function(wb2) {
          expect(wb2.getWorksheet('Hello, World!')).to.be.ok;
          expect(wb2.getWorksheet('This & That')).to.be.ok;
        });
    });

    it('creator, lastModifiedBy, etc', function() {
      var wb = new Excel.Workbook();
      var ws = wb.addWorksheet('Hello');
      ws.getCell('A1').value = 'World!';
      wb.creator = 'Foo';
      wb.lastModifiedBy = 'Bar';
      wb.created = new Date(2016,0,1);
      wb.modified = new Date(2016,4,19);
      return wb.xlsx.writeFile(TEST_XLSX_FILE_NAME)
        .then(function() {
          var wb2 = new Excel.Workbook();
          return wb2.xlsx.readFile(TEST_XLSX_FILE_NAME);
        })
        .then(function(wb2) {
          expect(wb2.creator).to.equal(wb.creator);
          expect(wb2.lastModifiedBy).to.equal(wb.lastModifiedBy);
          expect(wb2.created).to.equalDate(wb.created);
          expect(wb2.modified).to.equalDate(wb.modified);
        });
    });

    it('company, manager, etc', function() {
      var wb = new Excel.Workbook();
      var ws = wb.addWorksheet('Hello');
      ws.getCell('A1').value = 'World!';
      wb.company = 'Cyber Sapiens, Ltd';
      wb.manager = 'Guyon Roche';
      return wb.xlsx.writeFile(TEST_XLSX_FILE_NAME)
        .then(function() {
          var wb2 = new Excel.Workbook();
          return wb2.xlsx.readFile(TEST_XLSX_FILE_NAME);
        })
        .then(function(wb2) {
          expect(wb2.company).to.equal(wb.company);
          expect(wb2.manager).to.equal(wb.manager);
        });
    });

    it('title, subject, etc', function() {
      var wb = new Excel.Workbook();
      var ws = wb.addWorksheet('Hello');
      ws.getCell('A1').value = 'World!';
      wb.title = 'the title';
      wb.subject = 'the subject';
      wb.keywords = 'the keywords';
      wb.category = 'the category';
      wb.description = 'the description';
      return wb.xlsx.writeFile(TEST_XLSX_FILE_NAME)
        .then(function() {
          var wb2 = new Excel.Workbook();
          return wb2.xlsx.readFile(TEST_XLSX_FILE_NAME);
        })
        .then(function(wb2) {
          expect(wb2.title).to.equal(wb.title);
          expect(wb2.subject).to.equal(wb.subject);
          expect(wb2.keywords).to.equal(wb.keywords);
          expect(wb2.category).to.equal(wb.category);
          expect(wb2.description).to.equal(wb.description);
        });
    });

    it('language, revision and contentStatus', function() {
      var wb = new Excel.Workbook();
      var ws = wb.addWorksheet('Hello');
      ws.getCell('A1').value = 'World!';
      wb.language = 'Klingon';
      wb.revision = new Date(Date.UTC(2016,10,1,12));
      wb.contentStauts = 'Final';
      return wb.xlsx.writeFile(TEST_XLSX_FILE_NAME)
        .then(function() {
          var wb2 = new Excel.Workbook();
          return wb2.xlsx.readFile(TEST_XLSX_FILE_NAME);
        })
        .then(function(wb2) {
          expect(wb2.language).to.equal(wb.language);
          expect(wb2.revision).to.equalDate(wb.revision);
          expect(wb2.contentStatus).to.equal(wb.contentStatus);
        });
    });

    it('empty strings', function() {
      var wb = new Excel.Workbook();
      var ws = wb.addWorksheet('Hello');
      ws.getCell('A1').value = 'Foo';
      ws.getCell('A2').value = '';
      ws.getCell('A3').value = 'Baz';
      return wb.xlsx.writeFile(TEST_XLSX_FILE_NAME)
        .then(function() {
          var wb2 = new Excel.Workbook();
          return wb2.xlsx.readFile(TEST_XLSX_FILE_NAME);
        })
        .then(function(wb2) {
          var ws2 = wb2.getWorksheet('Hello');

          expect(ws2.getCell('A1').value).to.equal('Foo');
          expect(ws2.getCell('A2').value).to.equal('');
          expect(ws2.getCell('A3').value).to.equal('Baz');
        });
    });

    it('dataValidations', function() {
      var wb = testUtils.createTestBook(new Excel.Workbook(), 'xlsx', ['dataValidations']);

      return wb.xlsx.writeFile(TEST_XLSX_FILE_NAME)
        .then(function() {
          var wb2 = new Excel.Workbook();
          return wb2.xlsx.readFile(TEST_XLSX_FILE_NAME);
        })
        .then(function(wb2) {
          testUtils.checkTestBook(wb2, 'xlsx', ['dataValidations']);
        });
    });

    it("empty string", function() {
      var wb = new Excel.Workbook();
      var ws = wb.addWorksheet();

      ws.columns = [
        { key: "id", width: 10 },
        { key: "name", width: 32 }
      ];

      ws.addRow({id: 1, name: ''});

      return wb.xlsx.writeFile(TEST_XLSX_FILE_NAME);
    });
    
    it('a lot of sheets to xlsx file', function() {
      this.timeout(10000);

      var i;
      var wb = new Excel.Workbook();
      var numSheets = 90;
      // add numSheets sheets
      for (i = 1; i <= numSheets; i++) {
        var ws = wb.addWorksheet('sheet' + i);
        ws.getCell('A1').value = i;
      }
      return wb.xlsx.writeFile(TEST_XLSX_FILE_NAME)
        .then(function() {
          var wb2 = new Excel.Workbook();
          return wb2.xlsx.readFile(TEST_XLSX_FILE_NAME);
        })
        .then(function(wb2) {
          for (i = 1; i <= numSheets; i++) {
            var ws2 = wb2.getWorksheet('sheet' + i);
            expect(ws2).to.be.ok;
            expect(ws2.getCell('A1').value).to.equal(i);
          }
        });
    });
    
    it('csv file', function() {
      this.timeout(5000);

      var wb = testUtils.createTestBook(new Excel.Workbook(), 'csv');

      return wb.csv.writeFile(TEST_CSV_FILE_NAME)
        .then(function() {
          var wb2 = new Excel.Workbook();
          return wb2.csv.readFile(TEST_CSV_FILE_NAME)
            .then(function() {
              return wb2;
            });
        })
        .then(function(wb2) {
          testUtils.checkTestBook(wb2, 'csv');
        });
    });

    it('defined names', function() {
      var wb1 = new Excel.Workbook();
      var ws1a = wb1.addWorksheet('blort');
      var ws1b = wb1.addWorksheet('foo');

      function assign(sheet, address, value, name) {
        var cell = sheet.getCell(address);
        cell.value = value;
        if (name instanceof  Array) {
          cell.names = name;
        } else {
          cell.name = name;
        }
      }

      // single entry
      assign(ws1a, 'A1', 5, 'five');

      // three amigos - horizontal line
      assign(ws1a, 'A3', 3, 'amigos');
      assign(ws1a, 'B3', 3, 'amigos');
      assign(ws1a, 'C3', 3, 'amigos');

      // three amigos - vertical line
      assign(ws1a, 'E1', 3, 'verts');
      assign(ws1a, 'E2', 3, 'verts');
      assign(ws1a, 'E3', 3, 'verts');

      // four square
      assign(ws1a, 'C5', 4, 'squares');
      assign(ws1a, 'B6', 4, 'squares');
      assign(ws1a, 'C6', 4, 'squares');
      assign(ws1a, 'B5', 4, 'squares');

      // long distance
      assign(ws1a, 'B7', 2, 'sheets');
      assign(ws1b, 'B7', 2, 'sheets');

      // two names
      assign(ws1a, 'G1', 1, 'thing1');
      ws1a.getCell('G1').addName('thing2');

      // once removed
      assign(ws1a, 'G2', 1, ['once', 'twice']);
      ws1a.getCell('G2').removeName('once');

      return wb1.xlsx.writeFile(TEST_XLSX_FILE_NAME)
        .then(function() {
          var wb2 = new Excel.Workbook();
          return wb2.xlsx.readFile(TEST_XLSX_FILE_NAME);
        })
        .then(function(wb2) {
          var ws2a = wb2.getWorksheet('blort');
          var ws2b = wb2.getWorksheet('foo');

          function check(sheet, address, value, name) {
            var cell = sheet.getCell(address);
            expect(cell.value).to.equal(value);
            expect(cell.name).to.equal(name);
          }

          // single entry
          check(ws2a, 'A1', 5, 'five');

          // three amigos - horizontal line
          check(ws2a, 'A3', 3, 'amigos');
          check(ws2a, 'B3', 3, 'amigos');
          check(ws2a, 'C3', 3, 'amigos');

          // three amigos - vertical line
          check(ws2a, 'E1', 3, 'verts');
          check(ws2a, 'E2', 3, 'verts');
          check(ws2a, 'E3', 3, 'verts');

          // four square
          check(ws2a, 'C5', 4, 'squares');
          check(ws2a, 'B6', 4, 'squares');
          check(ws2a, 'C6', 4, 'squares');
          check(ws2a, 'B5', 4, 'squares');

          // long distance
          check(ws2a, 'B7', 2, 'sheets');
          check(ws2b, 'B7', 2, 'sheets');

          // two names
          expect(ws2a.getCell('G1').names).to.have.members(['thing1', 'thing2']);

          // once removed
          expect(ws2a.getCell('G2').names).to.have.members(['twice']);

          // ranges
          function rangeCheck(name, members) {
            var ranges = wb2.definedNames.getRanges(name);
            expect(ranges.name).to.equal(name);
            if (members.length) {
              expect(ranges.ranges).to.have.members(members);
            } else {
              expect(ranges.ranges.length).to.equal(0);
            }
          }
          rangeCheck('five', ['blort!$A$1']);
          rangeCheck('amigos', ['blort!$A$3:$C$3']);
          rangeCheck('verts', ['blort!$E$1:$E$3']);
          rangeCheck('squares', ['blort!$B$5:$C$6']);
          rangeCheck('sheets', ['blort!$B$7','foo!$B$7']);
          rangeCheck('thing1', ['blort!$G$1']);
          rangeCheck('thing2', ['blort!$G$1']);
          rangeCheck('once', []);
          rangeCheck('twice', ['blort!$G$2']);
        });
    });

    describe('Merge Cells', function() {
      it('serialises and deserialises properly', function() {
        var wb = new Excel.Workbook();
        var ws = wb.addWorksheet('blort');

        // initial values
        ws.getCell('B2').value = 'B2';

        ws.mergeCells('B2:C3');

        return wb.xlsx.writeFile(TEST_XLSX_FILE_NAME)
          .then(function() {
            var wb2 = new Excel.Workbook();
            return wb2.xlsx.readFile(TEST_XLSX_FILE_NAME);
          })
          .then(function(wb2) {
            var ws2 = wb2.getWorksheet('blort');

            expect(ws2.getCell('B2').value).to.equal('B2');
            expect(ws2.getCell('B3').value).to.equal('B2');
            expect(ws2.getCell('C2').value).to.equal('B2');
            expect(ws2.getCell('C3').value).to.equal('B2');

            expect(ws2.getCell('B2').type).to.equal(Excel.ValueType.String);
            expect(ws2.getCell('B3').type).to.equal(Excel.ValueType.Merge);
            expect(ws2.getCell('C2').type).to.equal(Excel.ValueType.Merge);
            expect(ws2.getCell('C3').type).to.equal(Excel.ValueType.Merge);
          });
      });

      it('styles', function() {
        var wb = new Excel.Workbook();
        var ws = wb.addWorksheet('blort');

        // initial values
        var B2 = ws.getCell('B2');
        B2.value = 5;
        B2.style.font = testUtils.styles.fonts.broadwayRedOutline20;
        B2.style.border = testUtils.styles.borders.doubleRed;
        B2.style.fill = testUtils.styles.fills.blueWhiteHGrad;
        B2.style.alignment = testUtils.styles.namedAlignments.middleCentre;
        B2.style.numFmt = testUtils.styles.numFmts.numFmt1;

        // expecting styles to be copied (see worksheet spec)
        ws.mergeCells('B2:C3');

        return wb.xlsx.writeFile(TEST_XLSX_FILE_NAME)
          .then(function() {
            var wb2 = new Excel.Workbook();
            return wb2.xlsx.readFile(TEST_XLSX_FILE_NAME);
          })
          .then(function(wb2) {
            var ws2 = wb2.getWorksheet('blort');

            expect(ws2.getCell('B2').font).to.deep.equal(testUtils.styles.fonts.broadwayRedOutline20);
            expect(ws2.getCell('B2').border).to.deep.equal(testUtils.styles.borders.doubleRed);
            expect(ws2.getCell('B2').fill).to.deep.equal(testUtils.styles.fills.blueWhiteHGrad);
            expect(ws2.getCell('B2').alignment).to.deep.equal(testUtils.styles.namedAlignments.middleCentre);
            expect(ws2.getCell('B2').numFmt).to.equal(testUtils.styles.numFmts.numFmt1);

            expect(ws2.getCell('B3').font).to.deep.equal(testUtils.styles.fonts.broadwayRedOutline20);
            expect(ws2.getCell('B3').border).to.deep.equal(testUtils.styles.borders.doubleRed);
            expect(ws2.getCell('B3').fill).to.deep.equal(testUtils.styles.fills.blueWhiteHGrad);
            expect(ws2.getCell('B3').alignment).to.deep.equal(testUtils.styles.namedAlignments.middleCentre);
            expect(ws2.getCell('B3').numFmt).to.equal(testUtils.styles.numFmts.numFmt1);

            expect(ws2.getCell('C2').font).to.deep.equal(testUtils.styles.fonts.broadwayRedOutline20);
            expect(ws2.getCell('C2').border).to.deep.equal(testUtils.styles.borders.doubleRed);
            expect(ws2.getCell('C2').fill).to.deep.equal(testUtils.styles.fills.blueWhiteHGrad);
            expect(ws2.getCell('C2').alignment).to.deep.equal(testUtils.styles.namedAlignments.middleCentre);
            expect(ws2.getCell('C2').numFmt).to.equal(testUtils.styles.numFmts.numFmt1);

            expect(ws2.getCell('C3').font).to.deep.equal(testUtils.styles.fonts.broadwayRedOutline20);
            expect(ws2.getCell('C3').border).to.deep.equal(testUtils.styles.borders.doubleRed);
            expect(ws2.getCell('C3').fill).to.deep.equal(testUtils.styles.fills.blueWhiteHGrad);
            expect(ws2.getCell('C3').alignment).to.deep.equal(testUtils.styles.namedAlignments.middleCentre);
            expect(ws2.getCell('C3').numFmt).to.equal(testUtils.styles.numFmts.numFmt1);
          });
      });
    });
  });

  it('spliced meat and ham', function() {
    var wb = new Excel.Workbook();
    var sheets = [
      'splice.rows.removeOnly',
      'splice.rows.insertFewer',
      'splice.rows.insertSame',
      'splice.rows.insertMore',
      'splice.columns.removeOnly',
      'splice.columns.insertFewer',
      'splice.columns.insertSame',
      'splice.columns.insertMore'
    ];
    var options = {
      checkBadAlignments: false,
      checkSheetProperties: false,
      checkViews: false
    };

    testUtils.createTestBook(wb, 'xlsx', sheets, options);

    return wb.xlsx.writeFile(TEST_XLSX_FILE_NAME)
      .then(function () {
        var wb2 = new Excel.Workbook();
        return wb2.xlsx.readFile(TEST_XLSX_FILE_NAME);
      })
      .then(function (wb2) {
        testUtils.checkTestBook(wb, 'xlsx', sheets, options);
      });
  });

  it('throws an error when xlsx file not found', function() {
    var wb = new Excel.Workbook();
    var success = 0;
    return wb.xlsx.readFile('./wb.doesnotexist.xlsx')
      .then(function(wb) {
        success = 1;
      })
      .catch(function(error) {
        success = 2;
        // expect the right kind of error
      })
      .then(function() {
        expect(success).to.equal(2);
      });
  });

  it('throws an error when csv file not found', function() {
    var wb = new Excel.Workbook();
    var success = 0;
    return wb.csv.readFile('./wb.doesnotexist.csv')
      .then(function(wb) {
        success = 1;
      })
      .catch(function(error) {
        success = 2;
        // expect the right kind of error
      })
      .then(function() {
        expect(success).to.equal(2);
      });
  });

  describe('Images', function() {
    it('stores background image', function() {
      var wb = new Excel.Workbook();
      var ws = wb.addWorksheet('blort');
      var ws2;
      ws.getCell('A1').value = 'Hello, World!';
      ws.background = {
        type: 'image',
        image: {
          filename: __dirname + '/data/image.png',
          type: 'png'
        }
      };
      return wb.xlsx.writeFile(TEST_XLSX_FILE_NAME)
        .then(function() {
          var wb2 = new Excel.Workbook();
          return wb2.xlsx.readFile(TEST_XLSX_FILE_NAME);
        })
        .then(function(wb2) {
          ws2 = wb2.getWorksheet('blort');
          expect(ws2).to.not.be.undefined;

          return fsReadFileAsync(__dirname + '/data/image.png');
        })
        .then(function(data) {
          expect(ws2.background.type).to.equal('image');
          expect(ws2.background.image.type).to.equal('png');
          expect(Buffer.compare(data, ws2.background.image.buffer)).to.equal(0);
        })
    });
    it('stores embedded image', function() {
      expect(true).to.equal(false);
    });
    it('stores images and hyperlinks', function() {
      expect(true).to.equal(false);
    });
  });


  describe('Sheet Views', function() {
    it('frozen panes', function() {
      var wb = new Excel.Workbook();
      var ws = wb.addWorksheet('frozen');
      ws.views = [
        {state: 'frozen',xSplit: 2,ySplit: 3,topLeftCell: 'C4',activeCell: 'D5'},
        {state: 'frozen',ySplit: 1},
        {state: 'frozen',xSplit: 1}
      ];
      ws.getCell('A1').value = 'Let it Snow!';

      return wb.xlsx.writeFile(TEST_XLSX_FILE_NAME)
        .then(function() {
          var wb2 = new Excel.Workbook();
          return wb2.xlsx.readFile(TEST_XLSX_FILE_NAME);
        })
        .then(function(wb2) {
          var ws2 = wb2.getWorksheet('frozen');
          expect(ws2).to.be.ok;
          expect(ws2.getCell('A1').value).to.equal('Let it Snow!');
          expect(ws2.views).to.deep.equal([
            {
              workbookViewId: 0, state: 'frozen', xSplit: 2, ySplit: 3, topLeftCell: 'C4',
              activeCell: 'D5', showRuler: true, showGridLines: true, showRowColHeaders: true, zoomScale: 100, zoomScaleNormal: 100
            },
            {
              workbookViewId: 0, state: 'frozen', xSplit: 0, ySplit: 1, topLeftCell: 'A2',
              showRuler: true, showGridLines: true, showRowColHeaders: true, zoomScale: 100, zoomScaleNormal: 100
            },
            {
              workbookViewId: 0, state: 'frozen', xSplit: 1, ySplit: 0, topLeftCell: 'B1',
              showRuler: true, showGridLines: true, showRowColHeaders: true, zoomScale: 100, zoomScaleNormal: 100
            }
          ])
        });
    });

    it('serialises split panes', function() {
      var wb = new Excel.Workbook();
      var ws = wb.addWorksheet('split');
      ws.views = [
        {state: 'split',xSplit: 2000,ySplit: 3000,topLeftCell: 'C4',activeCell: 'D5', activePane: 'bottomRight'},
        {state: 'split',ySplit: 1500, activePane: 'bottomLeft', topLeftCell: 'A10'},
        {state: 'split',xSplit: 1500, activePane: 'topRight'}
      ];
      ws.getCell('A1').value = 'Do the splits!';
  
      return wb.xlsx.writeFile(TEST_XLSX_FILE_NAME)
        .then(function() {
          var wb2 = new Excel.Workbook();
          return wb2.xlsx.readFile(TEST_XLSX_FILE_NAME);
        })
        .then(function(wb2) {
          var ws2 = wb2.getWorksheet('split');
          expect(ws2).to.be.ok;
          expect(ws2.getCell('A1').value).to.equal('Do the splits!');
          expect(ws2.views).to.deep.equal([
            {
              workbookViewId: 0, state: 'split', xSplit: 2000, ySplit: 3000, topLeftCell: 'C4', activeCell: 'D5', activePane: 'bottomRight',
              showRuler: true, showGridLines: true, showRowColHeaders: true, zoomScale: 100, zoomScaleNormal: 100
            },
            {
              workbookViewId: 0, state: 'split', xSplit: 0, ySplit: 1500, topLeftCell: 'A10', activePane: 'bottomLeft',
              showRuler: true, showGridLines: true, showRowColHeaders: true, zoomScale: 100, zoomScaleNormal: 100
            },
            {
              workbookViewId: 0, state: 'split', xSplit: 1500, ySplit: 0, topLeftCell: undefined, activePane: 'topRight',
              showRuler: true, showGridLines: true, showRowColHeaders: true, zoomScale: 100, zoomScaleNormal: 100
            }
          ])
        });
    });

    it('multiple book views', function() {
      var wb = new Excel.Workbook();
      wb.views = [
        testUtils.views.book.visible,
        testUtils.views.book.hidden
      ];
  
      var ws1 = wb.addWorksheet('one');
      ws1.views = [testUtils.views.sheet.frozen];
  
      var ws2 = wb.addWorksheet('two');
      ws2.views = [testUtils.views.sheet.split];
  
      return wb.xlsx.writeFile(TEST_XLSX_FILE_NAME)
        .then(function () {
          var wb2 = new Excel.Workbook();
          return wb2.xlsx.readFile(TEST_XLSX_FILE_NAME);
        })
        .then(function (wb2) {
          expect(wb2.views).to.deep.equal(wb.views);
  
          var ws1b = wb2.getWorksheet('one');
          expect(ws1b.views).to.deep.equal(ws1.views);
  
          var ws2b = wb2.getWorksheet('two');
          expect(ws2b.views).to.deep.equal(ws2.views);
        });
    });
  });
});<|MERGE_RESOLUTION|>--- conflicted
+++ resolved
@@ -1,19 +1,12 @@
 'use strict';
 
-var fs = require('fs');
 var chai = require('chai');
 var expect = chai.expect;
 chai.use(require('chai-datetime'));
 
 var stream = require('stream');
-<<<<<<< HEAD
-var Bluebird = require('bluebird');
-=======
->>>>>>> 1c99318f
 var Excel = require('../../excel');
 var testUtils = require('./../utils/index');
-
-var fsReadFileAsync = Bluebird.promisify(fs.readFile);
 
 var TEST_XLSX_FILE_NAME = './spec/out/wb.test.xlsx';
 var TEST_CSV_FILE_NAME = './spec/out/wb.test.csv';
@@ -472,7 +465,7 @@
         success = 2;
         // expect the right kind of error
       })
-      .then(function() {
+      .finally(function() {
         expect(success).to.equal(2);
       });
   });
@@ -488,7 +481,7 @@
         success = 2;
         // expect the right kind of error
       })
-      .then(function() {
+      .finally(function() {
         expect(success).to.equal(2);
       });
   });

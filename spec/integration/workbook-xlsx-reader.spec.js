'use strict';

var verquire = require('../utils/verquire');
var testutils = require('../utils/index');
var fs = require('fs');
var expect = require('chai').expect;

var Excel = verquire('excel');

var TEST_FILE_NAME = './spec/out/wb.test.xlsx';

// need some architectural changes to make stream read work properly
// because of: shared strings, sheet names, etc are not read in guaranteed order
describe('WorkbookReader', function () {
  describe('Serialise', function () {
    it('xlsx file', function () {
      this.timeout(10000);
      var wb = testutils.createTestBook(new Excel.Workbook(), 'xlsx');

      return wb.xlsx.writeFile(TEST_FILE_NAME)
        .then(function () {
          return testutils.checkTestBookReader(TEST_FILE_NAME);
        });
    });
  });

  describe('#readFile', function () {
    describe('Row limit', function () {
      it('should bail out if the file contains more rows than the limit', function () {
        var workbook = new Excel.Workbook();
        // The Fibonacci sheet has 19 rows
        return workbook.xlsx.readFile('./spec/integration/data/fibonacci.xlsx', {maxRows: 10})
          .then(function () {
            throw new Error('Promise unexpectedly fulfilled');
          }, function (err) {
            expect(err.message).to.equal('Max row count exceeded');
          });
      });

      it('should fail fast on a huge file', function () {
        this.timeout(20000);
        var workbook = new Excel.Workbook();
        return workbook.xlsx.readFile('./spec/integration/data/huge.xlsx', {maxRows: 100})
          .then(function () {
            throw new Error('Promise unexpectedly fulfilled');
          }, function (err) {
            expect(err.message).to.equal('Max row count exceeded');
          });
      });

      it('should parse fine if the limit is not exceeded', function () {
        var workbook = new Excel.Workbook();
        return workbook.xlsx.readFile('./spec/integration/data/fibonacci.xlsx', {maxRows: 20});
      });
    });
  });

  describe('#read', function () {
    describe('Row limit', function () {
      it('should bail out if the file contains more rows than the limit', function () {
        var workbook = new Excel.Workbook();
        // The Fibonacci sheet has 19 rows
        return workbook.xlsx.read(fs.createReadStream('./spec/integration/data/fibonacci.xlsx'), {maxRows: 10})
          .then(function () {
            throw new Error('Promise unexpectedly fulfilled');
          }, function (err) {
            expect(err.message).to.equal('Max row count exceeded');
          });
      });

      it('should parse fine if the limit is not exceeded', function () {
        var workbook = new Excel.Workbook();
        return workbook.xlsx.read(fs.createReadStream('./spec/integration/data/fibonacci.xlsx'), {maxRows: 20});
      });
    });
  });

  describe('with a spreadsheet that contains formulas', function () {
    before(function () {
      var testContext = this;
      var workbook = new Excel.Workbook();
      return workbook.xlsx.read(fs.createReadStream('./spec/integration/data/formulas.xlsx'))
        .then(function () {
          testContext.worksheet = workbook.getWorksheet();
        });
    });

    describe('with a cell that contains a regular formula', function () {
      beforeEach(function () {
        this.cell = this.worksheet.getCell('A2');
      });

      it('should be classified as a formula cell', function () {
        expect(this.cell.type).to.equal(Excel.ValueType.Formula);
        expect(this.cell.isFormula).to.be.true;
      });

      it('should have text corresponding to the evaluated formula result', function () {
        expect(this.cell.text).to.equal('someone@example.com');
      });

      it('should have the formula source', function () {
        expect(this.cell.model.formula).to.equal('_xlfn.CONCAT("someone","@example.com")');
      });
    });

    describe('with a cell that contains a hyperlinked formula', function () {
      beforeEach(function () {
        this.cell = this.worksheet.getCell('A1');
      });

      it('should be classified as a formula cell', function () {
        expect(this.cell.type).to.equal(Excel.ValueType.Hyperlink);
      });

      it('should have text corresponding to the evaluated formula result', function () {
        expect(this.cell.value.text).to.equal('someone@example.com');
      });

      it('should have the formula source', function () {
        expect(this.cell.model.formula).to.equal('_xlfn.CONCAT("someone","@example.com")');
      });

      it('should contain the linked url', function () {
        expect(this.cell.value.hyperlink).to.equal('mailto:someone@example.com');
        expect(this.cell.hyperlink).to.equal('mailto:someone@example.com');
      });
    });
  });

  describe('with a spreadsheet that contains a shared string with an escaped underscore', function () {
    before(function () {
      var testContext = this;
      var workbook = new Excel.Workbook();
      return workbook.xlsx.read(fs.createReadStream('./spec/integration/data/shared_string_with_escape.xlsx'))
        .then(function () {
          testContext.worksheet = workbook.getWorksheet();
        });
    });

    it('should decode the underscore', function () {
      const cell = this.worksheet.getCell('A1');
      expect(cell.value).to.equal('_x000D_');
    });
  });

<<<<<<< HEAD
  describe('with a spreadsheet that contains images', function () {
    before(function () {
      var testContext = this;
      var workbook = new Excel.Workbook();
      return workbook.xlsx.read(fs.createReadStream('./spec/integration/data/images.xlsx'))
        .then(function () {
          testContext.worksheet = workbook.getWorksheet();
        });
    });

    describe('with image`s tl anchor', function () {
      it('Should integer part of col equals nativeCol', function () {
        this.worksheet.getImages().forEach(function (image) {
          expect(Math.floor(image.range.tl.col)).to.equal(image.range.tl.nativeCol);
        })
      });
      it('Should integer part of row equals nativeRow', function () {
        this.worksheet.getImages().forEach(function (image) {
          expect(Math.floor(image.range.tl.row)).to.equal(image.range.tl.nativeRow);
        })
      });
      it('Should anchor width equals to column width when custom', function () {
        var ws = this.worksheet;

        ws.getImages().forEach(function (image) {
          var col = ws.getColumn(image.range.tl.nativeCol + 1);

          if (col.isCustomWidth) {
            expect(image.range.tl.colWidth).to.equal(Math.floor(col.width * 10000));
          } else {
            expect(image.range.tl.colWidth).to.equal(640000);
          }
        })
      });
      it('Should anchor height equals to row height', function () {
        var ws = this.worksheet;

        ws.getImages().forEach(function (image) {
          var row = ws.getRow(image.range.tl.nativeRow + 1);

          if (row.height) {
            expect(image.range.tl.rowHeight).to.equal(Math.floor(row.height * 10000));
          } else {
            expect(image.range.tl.rowHeight).to.equal(180000);
          }
        })
      });
    });

    describe('with image`s br anchor', function () {
      it('Should integer part of col equals nativeCol', function () {
        this.worksheet.getImages().forEach(function (image) {
          expect(Math.floor(image.range.br.col)).to.equal(image.range.br.nativeCol);
        })
      });
      it('Should integer part of row equals nativeRow', function () {
        this.worksheet.getImages().forEach(function (image) {
          expect(Math.floor(image.range.br.row)).to.equal(image.range.br.nativeRow);
        })
      });
      it('Should anchor width equals to column width when custom', function () {
        var ws = this.worksheet;

        ws.getImages().forEach(function (image) {
          var col = ws.getColumn(image.range.br.nativeCol + 1);

          if (col.isCustomWidth) {
            expect(image.range.br.colWidth).to.equal(Math.floor(col.width * 10000));
          } else {
            expect(image.range.br.colWidth).to.equal(640000);
          }
        })
      });
      it('Should anchor height equals to row height', function () {
        var ws = this.worksheet;

        ws.getImages().forEach(function (image) {
          var row = ws.getRow(image.range.br.nativeRow + 1);

          if (row.height) {
            expect(image.range.br.rowHeight).to.equal(Math.floor(row.height * 10000));
          } else {
            expect(image.range.br.rowHeight).to.equal(180000);
          }
        })
      });
=======
  describe('with a spreadsheet containing a defined name that kinda looks like it contains a range', function() {
    it('should not crash', function() {
      var workbook = new Excel.Workbook();
      return workbook.xlsx.read(fs.createReadStream('./spec/integration/data/bogus-defined-name.xlsx'));
>>>>>>> 51d24d23
    });
  });
});<|MERGE_RESOLUTION|>--- conflicted
+++ resolved
@@ -144,7 +144,6 @@
     });
   });
 
-<<<<<<< HEAD
   describe('with a spreadsheet that contains images', function () {
     before(function () {
       var testContext = this;
@@ -231,12 +230,11 @@
           }
         })
       });
-=======
+      
   describe('with a spreadsheet containing a defined name that kinda looks like it contains a range', function() {
     it('should not crash', function() {
       var workbook = new Excel.Workbook();
       return workbook.xlsx.read(fs.createReadStream('./spec/integration/data/bogus-defined-name.xlsx'));
->>>>>>> 51d24d23
     });
   });
 });
--- conflicted
+++ resolved
@@ -173,12 +173,7 @@
 # 导入
 
 ```javascript
-<<<<<<< HEAD
-const Excel = require('exceljs');
-import Excel from 'exceljs';
-=======
 const ExcelJS = require('exceljs');
->>>>>>> 2f6a4309
 ```
 
 ## ES5 导入
@@ -294,39 +289,28 @@
 示例：
 
 ```javascript
-<<<<<<< HEAD
-// 创建一个红色标签颜色的工作表
+// 创建带有红色标签颜色的工作表
 const sheet = workbook.addWorksheet('My Sheet', {properties:{tabColor:{argb:'FFC0000'}}});
 
-// 创建一个隐藏网格线的工作表
+// 创建一个隐藏了网格线的工作表
 const sheet = workbook.addWorksheet('My Sheet', {views: [{showGridLines: false}]});
 
 // 创建一个第一行和列冻结的工作表
 const sheet = workbook.addWorksheet('My Sheet', {views:[{xSplit: 1, ySplit:1}]});
-=======
-// 创建带有红色标签颜色的工作表
-var sheet = workbook.addWorksheet('My Sheet', {properties:{tabColor:{argb:'FFC0000'}}});
-
-// 创建一个隐藏了网格线的工作表
-var sheet = workbook.addWorksheet('My Sheet', {views: [{showGridLines: false}]});
-
-// 创建一个第一行和列冻结的工作表
-var sheet = workbook.addWorksheet('My Sheet', {views:[{xSplit: 1, ySplit:1}]});
 
 // 使用A4设置的页面设置设置创建新工作表 - 横向
-var worksheet =  workbook.addWorksheet('My Sheet', {
+const worksheet =  workbook.addWorksheet('My Sheet', {
   pageSetup:{paperSize: 9, orientation:'landscape'}
 });
 
 // 创建一个具有页眉页脚的工作表
-var sheet = workbook.addWorksheet('My Sheet', {
+const sheet = workbook.addWorksheet('My Sheet', {
   headerFooter:{firstHeader: "Hello Exceljs", firstFooter: "Hello World"}
 });
 
 // 创建一个冻结了第一行和第一列的工作表
-var sheet = workbook.addWorksheet('My Sheet', {views:[{state: 'frozen', xSplit: 1, ySplit:1}]});
-
->>>>>>> 2f6a4309
+const sheet = workbook.addWorksheet('My Sheet', {views:[{state: 'frozen', xSplit: 1, ySplit:1}]});
+
 ```
 
 ## 删除工作表
@@ -351,19 +335,11 @@
   // ...
 });
 
-<<<<<<< HEAD
-// 按名称获取表格
+// 按 name 提取工作表
 const worksheet = workbook.getWorksheet('My Sheet');
 
-// 按ID获取表格
+// 按 id 提取工作表
 const worksheet = workbook.getWorksheet(1);
-=======
-// 按 name 提取工作表
-var worksheet = workbook.getWorksheet('My Sheet');
-
-// 按 id 提取工作表
-var worksheet = workbook.getWorksheet(1);
->>>>>>> 2f6a4309
 ```
 
 ## 工作表状态
@@ -388,11 +364,7 @@
 const worksheet = workbook.addWorksheet('sheet', {properties:{tabColor:{argb:'FF00FF00'}}});
 
 // 创建一个具有属性的可写的新工作表
-<<<<<<< HEAD
-const worksheetWriter = workbookWriter.addSheet('sheet', {properties:{outlineLevelCol:1}});
-=======
-var worksheetWriter = workbookWriter.addWorksheet('sheet', {properties:{outlineLevelCol:1}});
->>>>>>> 2f6a4309
+const worksheetWriter = workbookWriter.addWorksheet('sheet', {properties:{outlineLevelCol:1}});
 
 // 之后调整属性（工作表读写器不支持该操作）
 worksheet.properties.outlineLevelCol = 2;
@@ -427,22 +399,13 @@
 所有可能影响工作表打印的属性都保存在工作表上的 `pageSetup` 对象中。
 
 ```javascript
-<<<<<<< HEAD
-// 使用A4设置的页面设置设置创建新工作表 - 横向
+// 使用 A4 横向的页面设置创建新工作表
 const worksheet =  workbook.addWorksheet('sheet', {
-=======
-// 使用 A4 横向的页面设置创建新工作表
-var worksheet =  workbook.addWorksheet('sheet', {
->>>>>>> 2f6a4309
   pageSetup:{paperSize: 9, orientation:'landscape'}
 });
 
 // 使用适合页面的pageSetup设置创建一个新的工作表编写器
-<<<<<<< HEAD
-const worksheetWriter = workbookWriter.addSheet('sheet', {
-=======
-var worksheetWriter = workbookWriter.addWorksheet('sheet', {
->>>>>>> 2f6a4309
+const worksheetWriter = workbookWriter.addWorksheet('sheet', {
   pageSetup:{fitToPage: true, fitToHeight: 5, fitToWidth: 7}
 });
 
@@ -686,17 +649,10 @@
   { header: 'D.O.B.', key: 'DOB', width: 10, outlineLevel: 1 }
 ];
 
-<<<<<<< HEAD
-// 按键，字母和从1开始的列号访问各列
+// 通过键，字母和基于1的列号访问单个列
 const idCol = worksheet.getColumn('id');
 const nameCol = worksheet.getColumn('B');
 const dobCol = worksheet.getColumn(3);
-=======
-// 通过键，字母和基于1的列号访问单个列
-var idCol = worksheet.getColumn('id');
-var nameCol = worksheet.getColumn('B');
-var dobCol = worksheet.getColumn(3);
->>>>>>> 2f6a4309
 
 // 设置列属性
 
@@ -743,19 +699,11 @@
 // 已知问题：如果拼接导致任何合并的单元格移动，结果可能是不可预测的
 worksheet.spliceColumns(3,2);
 
-<<<<<<< HEAD
-// 删除一列并再插入两列。
-// 注意：第4列及以上将向右移动1列。
-// 另外：如果工作表的行数多于column插入中的值，则行仍将被移位，就像存在的值一样
-const newCol3Values = [1,2,3,4,5];
-const newCol4Values = ['one', 'two', 'three', 'four', 'five'];
-=======
 // 删除一列，再插入两列。
 // 注意：第4列及以上的列将右移1列。
 // 另外：如果工作表中的行数多于列插入项中的值，则行将仍然被插入，就好像值存在一样。
-var newCol3Values = [1,2,3,4,5];
-var newCol4Values = ['one', 'two', 'three', 'four', 'five'];
->>>>>>> 2f6a4309
+const newCol3Values = [1,2,3,4,5];
+const newCol4Values = ['one', 'two', 'three', 'four', 'five'];
 worksheet.spliceColumns(3, 1, newCol3Values, newCol4Values);
 
 ```
@@ -770,13 +718,8 @@
 // 通过连续数组添加一行（分配给 A，B 和 C 列）
 worksheet.addRow([3, 'Sam', new Date()]);
 
-<<<<<<< HEAD
-// 通过稀疏数组添加一行（分配给A，E和I列）
+// 通过稀疏数组添加一行（分配给 A，E 和 I 列）
 const rowValues = [];
-=======
-// 通过稀疏数组添加一行（分配给 A，E 和 I 列）
-var rowValues = [];
->>>>>>> 2f6a4309
 rowValues[1] = 4;
 rowValues[5] = 'Kyle';
 rowValues[9] = new Date();
@@ -789,19 +732,11 @@
 ];
 worksheet.addRows(rows);
 
-<<<<<<< HEAD
-// 获取行对象。如果它尚不存在，将返回一个新的空的
+// 获取一个行对象。如果尚不存在，则将返回一个新的空对象
 const row = worksheet.getRow(5);
 
-// 获取工作表中的最后一个可编辑行（如果没有，则为undefined）
+// 获取工作表中的最后一个可编辑行（如果没有，则为 `undefined`）
 const row = worksheet.lastRow;
-=======
-// 获取一个行对象。如果尚不存在，则将返回一个新的空对象
-var row = worksheet.getRow(5);
-
-// 获取工作表中的最后一个可编辑行（如果没有，则为 `undefined`）
-var row = worksheet.lastRow;
->>>>>>> 2f6a4309
 
 // 设置特定的行高
 row.height = 42.5;
@@ -833,13 +768,8 @@
 expect(row.getCell(2).value).toEqual(2);
 expect(row.getCell(3).value).toEqual(3);
 
-<<<<<<< HEAD
-// 通过稀疏数组分配行值（其中数组元素0未定义）
+// 通过稀疏数组分配行值（其中数组元素 0 为 `undefined`）
 const values = []
-=======
-// 通过稀疏数组分配行值（其中数组元素 0 为 `undefined`）
-var values = []
->>>>>>> 2f6a4309
 values[5] = 7;
 values[10] = 'Hello, World!';
 row.values = values;
@@ -881,17 +811,10 @@
 // 已知问题：如果拼接导致任何合并的单元格移动，结果可能是不可预测的
 worksheet.spliceRows(4,3);
 
-<<<<<<< HEAD
-// 删除一行并再插入两行。
-//注意：第4行和第4行将向下移动1行。
+// 删除一行，再插入两行。
+// 注意：第4行及以下行将向下移动 1 行。
 const newRow3Values = [1,2,3,4,5];
 const newRow4Values = ['one', 'two', 'three', 'four', 'five'];
-=======
-// 删除一行，再插入两行。
-// 注意：第4行及以下行将向下移动 1 行。
-var newRow3Values = [1,2,3,4,5];
-var newRow4Values = ['one', 'two', 'three', 'four', 'five'];
->>>>>>> 2f6a4309
 worksheet.spliceRows(3, 1, newRow3Values, newRow4Values);
 
 // 剪切一个或多个单元格（右侧的单元格向左移动）
@@ -904,15 +827,9 @@
 // 提交给流一个完成的行
 row.commit();
 
-<<<<<<< HEAD
-// 行指标
+// 行尺寸
 const rowSize = row.cellCount;
 const numValues = row.actualCellCount;
-=======
-// 行尺寸
-var rowSize = row.cellCount;
-var numValues = row.actualCellCount;
->>>>>>> 2f6a4309
 ```
 
 ## 处理单个单元格
@@ -929,13 +846,8 @@
 // 使用单元格的字符串值
 myInput.value = cell.text;
 
-<<<<<<< HEAD
-// 使用html-safe字符串进行渲染...
+// 使用 html 安全的字符串进行渲染...
 const html = '<div>' + cell.html + '</div>';
-=======
-// 使用 html 安全的字符串进行渲染...
-var html = '<div>' + cell.html + '</div>';
->>>>>>> 2f6a4309
 
 ```
 
@@ -1466,15 +1378,9 @@
   vertAlign: 'superscript'
 };
 
-<<<<<<< HEAD
-// 注意：单元格将存储对指定的字体对象的引用。
-// 如果之后更改了字体对象，则单元格字体也将更改...
-const font = { name: 'Arial', size: 12 };
-=======
 // 注意：该单元格将存储对分配的字体对象的引用。
 // 如果之后更改了字体对象，则单元字体也将更改。
-var font = { name: 'Arial', size: 12 };
->>>>>>> 2f6a4309
+const font = { name: 'Arial', size: 12 };
 ws.getCell('A3').font = font;
 font.size = 20; // 单元格 A3 现在具有20号字体！
 
@@ -1932,37 +1838,21 @@
 `Workbook.addImage` 函数支持按文件名或按 `Buffer` 添加图像。请注意，在两种情况下，都必须指定扩展名。有效的扩展名包括 “jpeg”，“png”，“gif”。
 
 ```javascript
-<<<<<<< HEAD
-// add image to workbook by filename
+// 通过文件名将图像添加到工作簿
 const imageId1 = workbook.addImage({
-=======
-// 通过文件名将图像添加到工作簿
-var imageId1 = workbook.addImage({
->>>>>>> 2f6a4309
   filename: 'path/to/image.jpg',
   extension: 'jpeg',
 });
 
-<<<<<<< HEAD
-// add image to workbook by buffer
+// 通过 buffer 将图像添加到工作簿
 const imageId2 = workbook.addImage({
-=======
-// 通过 buffer 将图像添加到工作簿
-var imageId2 = workbook.addImage({
->>>>>>> 2f6a4309
   buffer: fs.readFileSync('path/to.image.png'),
   extension: 'png',
 });
 
-<<<<<<< HEAD
-// add image to workbook by base64
+// 通过 base64  将图像添加到工作簿
 const myBase64Image = "data:image/png;base64,iVBORw0KG...";
 const imageId2 = workbook.addImage({
-=======
-// 通过 base64  将图像添加到工作簿
-var myBase64Image = "data:image/png;base64,iVBORw0KG...";
-var imageId2 = workbook.addImage({
->>>>>>> 2f6a4309
   base64: myBase64Image,
   extension: 'png',
 });
@@ -2051,10 +1941,6 @@
 工作表保护也可以删除：
 
 ```javascript
-<<<<<<< HEAD
-// read from a file
-const workbook = new Excel.Workbook();
-=======
 worksheet.unprotect();
 ```
 
@@ -2091,45 +1977,28 @@
 
 ```javascript
 // 从文件读取
-var workbook = new Excel.Workbook();
->>>>>>> 2f6a4309
+const workbook = new Excel.Workbook();
 await workbook.xlsx.readFile(filename);
 // ... 使用 workbook
 
 
-<<<<<<< HEAD
-// read from a stream
+// 从流读取
 const workbook = new Excel.Workbook();
-=======
-// 从流读取
-var workbook = new Excel.Workbook();
->>>>>>> 2f6a4309
 await workbook.xlsx.read(stream);
 // ... 使用 workbook
 
 
-<<<<<<< HEAD
-// load from buffer
+// 从 buffer 加载
 const workbook = new Excel.Workbook();
-=======
-// 从 buffer 加载
-var workbook = new Excel.Workbook();
->>>>>>> 2f6a4309
 await workbook.xlsx.load(data);
 // ... 使用 workbook
 ```
 
 #### 写 XLSX
 
-<<<<<<< HEAD
-````javascript
-// write to a file
+```javascript
+// 写入文件
 const workbook = createAndFillWorkbook();
-=======
-```javascript
-// 写入文件
-var workbook = createAndFillWorkbook();
->>>>>>> 2f6a4309
 await workbook.xlsx.writeFile(filename);
 
 // 写入流
@@ -2153,52 +2022,30 @@
 | parserOptions    |     N       |  Object     | [parseOptions 选项](https://c2fo.io/fast-csv/docs/parsing/options)  @fast-csv/format 模块以写入 csv 数据。 |
 
 ```javascript
-<<<<<<< HEAD
-// read from a file
+// 从文件读取
 const workbook = new Excel.Workbook();
-=======
-// 从文件读取
-var workbook = new Excel.Workbook();
->>>>>>> 2f6a4309
 const worksheet = await workbook.csv.readFile(filename);
 // ... 使用 workbook 或 worksheet
 
 
-<<<<<<< HEAD
-// read from a stream
+// 从流中读取
 const workbook = new Excel.Workbook();
-=======
-// 从流中读取
-var workbook = new Excel.Workbook();
->>>>>>> 2f6a4309
 const worksheet = await workbook.csv.read(stream);
 // ... 使用 workbook 或 worksheet
 
 
-<<<<<<< HEAD
-// read from a file with European Dates
+// 从带有欧洲日期的文件中读取
 const workbook = new Excel.Workbook();
 const options = {
-=======
-// 从带有欧洲日期的文件中读取
-var workbook = new Excel.Workbook();
-var options = {
->>>>>>> 2f6a4309
   dateFormats: ['DD/MM/YYYY']
 };
 const worksheet = await workbook.csv.readFile(filename, options);
 // ... 使用 workbook 或 worksheet
 
 
-<<<<<<< HEAD
-// read from a file with custom value parsing
+// 从具有自定义值解析的文件中读取
 const workbook = new Excel.Workbook();
 const options = {
-=======
-// 从具有自定义值解析的文件中读取
-var workbook = new Excel.Workbook();
-var options = {
->>>>>>> 2f6a4309
   map(value, index) {
     switch(index) {
       case 0:
@@ -2252,43 +2099,26 @@
 
 ```javascript
 
-<<<<<<< HEAD
-// write to a file
+// 写入文件
 const workbook = createAndFillWorkbook();
-=======
-// 写入文件
-var workbook = createAndFillWorkbook();
->>>>>>> 2f6a4309
 await workbook.csv.writeFile(filename);
 
 // 写入流
 // 请注意，您需要提供 sheetName 或 sheetId 以正确导入到 csv
 await workbook.csv.write(stream, { sheetName: 'Page name' });
 
-<<<<<<< HEAD
-// write to a file with European Date-Times
+// 使用欧洲日期时间写入文件
 const workbook = new Excel.Workbook();
 const options = {
-=======
-// 使用欧洲日期时间写入文件
-var workbook = new Excel.Workbook();
-var options = {
->>>>>>> 2f6a4309
   dateFormat: 'DD/MM/YYYY HH:mm:ss',
   dateUTC: true, // 呈现日期时使用 utc
 };
 await workbook.csv.writeFile(filename, options);
 
 
-<<<<<<< HEAD
-// write to a file with custom value formatting
+// 使用自定义值格式写入文件
 const workbook = new Excel.Workbook();
 const options = {
-=======
-// 使用自定义值格式写入文件
-var workbook = new Excel.Workbook();
-var options = {
->>>>>>> 2f6a4309
   map(value, index) {
     switch(index) {
       case 0:
@@ -2354,13 +2184,8 @@
 如果在选项中未指定 `stream` 或 `filename`，则工作簿编写器将创建一个 StreamBuf 对象，该对象将 XLSX 工作簿的内容存储在内存中。可以通过属性 `workbook.stream` 访问此 StreamBuf 对象，该对象可用于通过 `stream.read()` 直接访问字节，或将内容通过管道传输到另一个流。
 
 ```javascript
-<<<<<<< HEAD
-// construct a streaming XLSX workbook writer with styles and shared strings
+// 使用样式和共享字符串构造流式 XLSX 工作簿编写器
 const options = {
-=======
-// 使用样式和共享字符串构造流式 XLSX 工作簿编写器
-var options = {
->>>>>>> 2f6a4309
   filename: './streamed-workbook.xlsx',
   useStyles: true,
   useSharedStrings: true
@@ -2412,7 +2237,6 @@
 // ... 流已被写入
 ```
 
-<<<<<<< HEAD
 ##### Streaming XLSX Reader
 
 The streaming XLSX workbook reader is available in the ExcelJS.stream.xlsx namespace.
@@ -2497,10 +2321,7 @@
 });
 ```
 
-# <a id="browser">浏览器</a>
-=======
 # 浏览器
->>>>>>> 2f6a4309
 
 该库的一部分已被隔离，并经过测试可在浏览器环境中使用。
 

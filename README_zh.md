# ExcelJS

[![Build Status](https://travis-ci.org/exceljs/exceljs.svg?branch=master)](https://travis-ci.org/exceljs/exceljs)
[![Code Quality: Javascript](https://img.shields.io/lgtm/grade/javascript/g/exceljs/exceljs.svg?logo=lgtm&logoWidth=18)](https://lgtm.com/projects/g/exceljs/exceljs/context:javascript)
[![Total Alerts](https://img.shields.io/lgtm/alerts/g/exceljs/exceljs.svg?logo=lgtm&logoWidth=18)](https://lgtm.com/projects/g/exceljs/exceljs/alerts)

读取，操作和编写电子表格数据和样式到XLSX和JSON。

从Excel电子表格文件逆向工程设计的项目。

# 安装

```shell
npm install exceljs
```

# 新功能！

<ul>
  <li>
    合并的 <a href="https://github.com/exceljs/exceljs/pull/834">添加中文文档 #834</a>.
    非常感谢 <a href="https://github.com/loverto">flydragon</a> 为此贡献。
  </li>
</ul>

# 贡献

非常欢迎贡献！它帮助我了解所需的功能或哪些错误导致最大的痛点。

我只有一个请求;如果您提交了错误修正的拉取请求，请在spec文件夹中添加捕获问题的单元测试或集成测试。
即使只有失败测试的公关也很好 - 我可以分析测试的内容并从中修复代码。

需要明确的是，添加到此库中的所有贡献都将包含在库的MIT许可证中。

# 待完善列表

<ul>
  <li>ESLint  - 慢慢开启（合理的）规则，我希望这些规则应该有助于提高贡献。</li>
  <li>条件格式。</li>
  <li>还有更多的打印设置要添加;固定行/列等</li>
  <li>XLSX流式读。</li>
  <li>用标题解析CSV</li>
</ul>

# 目录

<ul>
  <li><a href="#importing">导入</a></li>
  <li>
    <a href="#interface">接口</a>
    <ul>
      <li><a href="#create-a-workbook">创建工作簿</a></li>
      <li><a href="#set-workbook-properties">设置工作簿属性</a></li>
      <li><a href="#workbook-views">工作簿视图</a></li>
      <li><a href="#add-a-worksheet">添加工作表</a></li>
      <li><a href="#remove-a-worksheet">删除工作表</a></li>
      <li><a href="#access-worksheets">访问工作表</a></li>
      <li><a href="#worksheet-state">工作表状态</a></li>
      <li><a href="#worksheet-properties">工作表属性</a></li>
      <li><a href="#page-setup">页面设置</a></li>
      <li><a href="#header-footer">页眉和页脚</a></li>
      <li>
        <a href="#worksheet-views">工作表视图</a>
        <ul>
          <li><a href="#frozen-views">冻结视图</a></li>
          <li><a href="#split-views">拆分视图</a></li>
        </ul>
      </li>
      <li><a href="#auto-filters">自动过滤器</a></li>
      <li><a href="#columns">列</a></li>
      <li><a href="#rows">行</a></li>
      <li><a href="#handling-individual-cells">处理单个单元格</a></li>
      <li><a href="#merged-cells">合并单元格</a></li>
      <li><a href="#defined-names">定义名称</a></li>
      <li><a href="#data-validations">数据验证</a></li>
      <li><a href="#styles">样式</a>
        <ul>
          <li><a href="#number-formats">数字格式</a></li>
          <li><a href="#fonts">字体</a></li>
          <li><a href="#alignment">对齐方式</a></li>
          <li><a href="#borders">边框</a></li>
          <li><a href="#fills">填充</a></li>
          <li><a href="#rich-text">富文本</a></li>
        </ul>
      </li>
      <li><a href="#outline-levels">大纲级别</a></li>
      <li><a href="#images">图片</a></li>
      <li><a href="#file-io">文件 I/O</a>
        <ul>
          <li><a href="#xlsx">XLSX</a>
            <ul>
              <li><a href="#reading-xlsx">读 XLSX</a></li>
              <li><a href="#writing-xlsx">写 XLSX</a></li>
            </ul>
          </li>
          <li><a href="#csv">CSV</a>
            <ul>
              <li><a href="#reading-csv">读 CSV</a></li>
              <li><a href="#writing-csv">写 CSV</a></li>
            </ul>
          </li>
          <li><a href="#streaming-io">流 I/O</a>
            <ul>
              <li><a href="#streaming-xlsx">流 XLSX</a></li>
            </ul>
          </li>
        </ul>
      </li>
    </ul>
  </li>
  <li><a href="#browser">浏览器</a></li>
  <li>
    <a href="#value-types">值类型</a>
    <ul>
      <li><a href="#null-value">空值</a></li>
      <li><a href="#merge-cell">合并单元格</a></li>
      <li><a href="#number-value">数值</a></li>
      <li><a href="#string-value">字符串值</a></li>
      <li><a href="#date-value">日期值</a></li>
      <li><a href="#hyperlink-value">超链接值</a></li>
      <li>
        <a href="#formula-value">公式值</a>
        <ul>
          <li><a href="#shared-formula">共享公式</a></li>
          <li><a href="#formula-type">公式类型</a></li>
        </ul>
      </li>
      <li><a href="#rich-text-value">富文本值</a></li>
      <li><a href="#boolean-value">布尔值</a></li>
      <li><a href="#error-value">错误值</a></li>
    </ul>
  </li>
  <li><a href="#config">配置</a></li>
  <li><a href="#known-issues">已知的问题</a></li>
  <li><a href="#release-history">发布历史</a></li>
</ul>

## <a id="importing">导入</a>

默认导出是带有 Promise polyfill 转换的 ES5 版本 - 因为这会提供最高的兼容性。

```javascript
var Excel = require('exceljs');
import Excel from 'exceljs';
```

但是，如果您在现代node.js版本（>=8）上使用此库，或者在使用bundler的前端（或者只关注常绿浏览器）上使用此库，我们建议使用这些导入：

```javascript
const Excel = require('exceljs/modern.nodejs');
import Excel from 'exceljs/modern.browser';
```

# <a id="interface">接口</a>

## <a id="create-a-workbook">创建工作簿</a>

```javascript
var workbook = new Excel.Workbook();
```

## <a id="set-workbook-properties">设置工作簿属性</a>

```javascript
workbook.creator = 'Me';
workbook.lastModifiedBy = 'Her';
workbook.created = new Date(1985, 8, 30);
workbook.modified = new Date();
workbook.lastPrinted = new Date(2016, 9, 27);
```

```javascript
// 将工作簿日期设置为1904日期系统
workbook.properties.date1904 = true;
```

## <a id="workbook-views">工作簿视图</a>

“工作簿”视图控制Excel在查看工作簿时打开多少个单独的窗口。

```javascript
workbook.views = [
  {
    x: 0, y: 0, width: 10000, height: 20000,
    firstSheet: 0, activeTab: 1, visibility: 'visible'
  }
]
```

## <a id="add-a-worksheet">添加工作表</a>

```javascript
var sheet = workbook.addWorksheet('My Sheet');
```

用addWorksheet函数的第二个参数设置工作表的选项。

例如

```javascript
// 创建一个红色标签颜色的工作表
var sheet = workbook.addWorksheet('My Sheet', {properties:{tabColor:{argb:'FFC0000'}}});

// 创建一个隐藏网格线的工作表
var sheet = workbook.addWorksheet('My Sheet', {views: [{showGridLines: false}]});

// 创建一个第一行和列冻结的工作表
var sheet = workbook.addWorksheet('My Sheet', {views:[{xSplit: 1, ySplit:1}]});
```

## <a id="remove-a-worksheet">删除工作表</a>

使用工作表`id`从工作簿中删除工作表。

例如

```javascript
// 创建工作表
var sheet = workbook.addWorksheet('My Sheet');

// 使用工作表ID删除工作表
workbook.removeWorksheet(sheet.id)
```

## <a id="access-worksheets">访问工作表</a>
```javascript
// 迭代所有sheet
// 注意：workbook.worksheets.forEach仍然可以工作，但这个方式更好
workbook.eachSheet(function(worksheet, sheetId) {
  // ...
});

// 按名称获取表格
var worksheet = workbook.getWorksheet('My Sheet');

// 按ID获取表格
var worksheet = workbook.getWorksheet(1);
```

## <a id="worksheet-state">工作表状态</a>

```javascript
// 使工作表可见
worksheet.state = 'visible';

// 使工作表隐藏
worksheet.state = 'hidden';

// 使工作表隐藏在“隐藏/取消隐藏”对话框中
worksheet.state = 'veryHidden';
```

## <a id="worksheet-properties">工作表属性</a>

工作表支持属性桶，以允许控制工作表的某些功能。

```javascript
// 创建具有属性的新工作表
var worksheet = workbook.addWorksheet('sheet', {properties:{tabColor:{argb:'FF00FF00'}}});

// 创建一个具有属性的可写的新工作表
var worksheetWriter = workbookWriter.addSheet('sheet', {properties:{outlineLevelCol:1}});

// 之后调整属性（不受工作表 - 编写者支持）
worksheet.properties.outlineLevelCol = 2;
worksheet.properties.defaultRowHeight = 15;
```

**支持的属性**

| 名称             | 默认值    | 描述 |
| ---------------- | ---------- | ----------- |
| tabColor         | undefined  | 标签的颜色 |
| outlineLevelCol  | 0          | 工作表列大纲级别 |
| outlineLevelRow  | 0          | 工作表行大纲级别 |
| defaultRowHeight | 15         | 默认行高 |
| defaultColWidth  | (可选) | 默认列宽 |
| dyDescent        | 55         | TBD |

### 工作表指标

一些新的指标已添加到工作表...

| 名称              | 描述 |
| ----------------- | ----------- |
| rowCount          | 文档的总行大小。等于有值的最后一行的行号。 |
| actualRowCount    | 具有值的行数的计数。如果中间文档行为空，则它不会包含在计数中。 |
| columnCount       | 文档的总列大小。等于所有行的最大单元格计数 |
| actualColumnCount | 具有值的列数的计数。 |


## <a id="page-setup">页面设置</a>

所有可能影响工作表打印的属性都保存在工作表的pageSetup对象中。

```javascript
// 使用A4设置的页面设置设置创建新工作表 - 横向
var worksheet =  workbook.addWorksheet('sheet', {
  pageSetup:{paperSize: 9, orientation:'landscape'}
});

// 使用适合页面的pageSetup设置创建一个新的工作表编写器
var worksheetWriter = workbookWriter.addSheet('sheet', {
  pageSetup:{fitToPage: true, fitToHeight: 5, fitToWidth: 7}
});

// 之后调整pageSetup设置
worksheet.pageSetup.margins = {
  left: 0.7, right: 0.7,
  top: 0.75, bottom: 0.75,
  header: 0.3, footer: 0.3
};

// 设置工作表的打印区域
worksheet.pageSetup.printArea = 'A1:G20';

// 在每个打印页面上重复特定行
worksheet.pageSetup.printTitlesRow = '1:3';

// 在每个打印页面上重复特定列
worksheet.pageSetup.printTitlesColumn = 'A:C';
```

**支持的页面设置设置**

| 属性名                  | 默认值       | 描述 |
| --------------------- | ------------- | ----------- |
| margins               |               | 页面边框上的空格。单位是英寸。 |
| orientation           | 'portrait'    | 页面的方向 - 即更高（纵向）或更宽（横向） |
| horizontalDpi         | 4294967295    | 每英寸水平点。默认值为-1 |
| verticalDpi           | 4294967295    | 每英寸垂直点。默认值为-1 |
| fitToPage             |               | 是否使用fitToWidth和fitToHeight或缩放设置。默认值基于pageSetup对象中是否存在这些设置 - 如果两者都存在，则缩放获胜（即默认值为false） |
| pageOrder             | 'downThenOver'| 打印页面的顺序 - 其中之一 ['downThenOver', 'overThenDown'] |
| blackAndWhite         | false         | 打印没有颜色 |
| draft                 | false         | 打印质量较差（和墨水） |
| cellComments          | 'None'        | 在哪里发表评论 - 其中之一 ['atEnd', 'asDisplayed', 'None'] |
| errors                | 'displayed'   | 在哪里显示错误 - 其中之一 ['dash', 'blank', 'NA', 'displayed'] |
| scale                 | 100           | 增加或减小打印尺寸的百分比值。当fitToPage为false时激活 |
| fitToWidth            | 1             | 页面应打印多少页宽。当fitToPage为true时激活  |
| fitToHeight           | 1             | 页面应打印多少页。当fitToPage为true时激活  |
| paperSize             |               | 使用什么纸张尺寸（见下文） |
| showRowColHeaders     | false         | 是否显示行号和列字母 |
| showGridLines         | false         | 是否显示网格线 |
| firstPageNumber       |               | 第一页使用哪个号码 |
| horizontalCentered    | false         | 是否水平居中工作表数据 |
| verticalCentered      | false         | 是否垂直居中表格数据 |

**示例纸张尺寸**

| 名称                          | 值     |
| ----------------------------- | --------- |
| 信                        | undefined |
| Legal                         |  5        |
| Executive                     |  7        |
| A4                            |  9        |
| A5                            |  11       |
| B5 (JIS)                      |  13       |
| 信封 #10                       |  20       |
| 信封 DL                        |  27       |
| 信封 C5                        |  28       |
| 信封 B5                        |  34       |
| 信封君主                       |  37       |
| 日本双明信片旋转 |  82       |
| 16K 197x273 mm                |  119      |

## <a id="header-footer">页眉和页脚</a>

这里将介绍如何添加页眉和页脚，添加的内容主要是文本，比如时间，简介，文件信息等，并且可以设置文本的风格。此外，也可以针对首页，奇偶页设置不同的文本。

警告：不支持添加图片

```javascript
// 代码中出现的&开头字符对应变量，相关信息可查阅下文的变量表
// 设置页脚(默认居中),结果：“第 2 页，共 16 页”
worksheet.headerFooter.oddFooter = "第 &P 页，共 &N 页";

// 设置页脚(默认居中)加粗,结果：“第 2 页，共 16 页”
worksheet.headerFooter.oddFooter = "&B第 &P 页，共 &N 页";

// 设置左边页脚为18px大小并倾斜,结果：“第 2 页，共 16 页”
worksheet.headerFooter.oddFooter = "&L&18&I第 &P 页，共 &N 页";

// 设置中间页眉为灰色微软雅黑,结果：“52 exceljs”
worksheet.headerFooter.oddHeader = "&C&KCCCCCC&\"微软雅黑\"52 exceljs";

// 设置页脚的左中右文本，结果：页脚左“exceljs” 页脚中“demo.xlsx” 页脚右“第 2 页”
worksheet.headerFooter.oddFooter = "&Lexceljs&C&F&R第 &P 页";

// 为首页设置独特的内容
worksheet.headerFooter.differentFirst = true;
worksheet.headerFooter.firstHeader = "Hello Exceljs";
worksheet.headerFooter.firstFooter = "Hello World"
```

**属性表**

| 名称              | 默认值   | 描述 |
| ----------------- | --------- | ----------- |
|differentFirst|false|开启或关闭首页使用独特的文本内容|
|differentOddEven|false|开启或关闭奇数页和偶数页使用不同的文本内容|
|oddHeader|null|奇数页的页眉内容，如果 differentOddEven = false ，那么该项作为页面默认的页眉内容|
|oddFooter|null|奇数页的页脚内容，如果 differentOddEven = false ，那么该项作为页面默认的页脚内容|
|evenHeader|null|偶数页的页眉内容，differentOddEven = true 后有效|
|evenFooter|null|偶数页的页脚内容，differentOddEven = true 后有效|
|firstHeader|null|首页的页眉内容，differentFirst = true 后有效|
|firstFooter|null|首页的页脚内容，differentFirst = true 后有效|

**变量表**

| 名称                | 描述 |
| -----------------  | ----------- |
|&L|设置位置为左边|
|&C|设置位置为中间|
|&R|设置位置为右边|
|&P|当前页数|
|&N|总页数|
|&D|当前日期|
|&T|当前时间|
|&G|图片|
|&A|工作表名|
|&F|文件名|
|&B|文本加粗|
|&I|文本倾斜|
|&U|文本下划线|
|&"字体名称"|字体名称，比如：&“微软雅黑”|
|&数字|字体大小，比如12px大的文本：&12 |
|&KHEXCode|字体颜色，比如灰色：&KCCCCCC|

## <a id="worksheet-views">工作表视图</a>

工作表现在支持一个视图列表，用于控制Excel如何显示工作表：

* 冻结 - 顶部和左侧的多个行和列被冻结到位。只有左下部分会滚动
* split - 视图分为4个部分，每个部分半独立可滚动。

每个视图还支持各种属性：

| 名称              | 默认值   | 描述 |
| ----------------- | --------- | ----------- |
| state             | 'normal'  | 控制视图状态，其中任意一个 normal, frozen or split |
| rightToLeft       | false     | 将工作表视图的方向设置为 right-to-left |
| activeCell        | undefined | 当前选择的单元格 |
| showRuler         | true      | 在页面布局中显示或隐藏标尺 |
| showRowColHeaders | true      | 显示或隐藏行和列标题（例如顶部的A1，B1和左侧的1,2,3 |
| showGridLines     | true      | 显示或隐藏网格线（显示未定义边框的单元格） |
| zoomScale         | 100       | 用于视图的缩放百分比 |
| zoomScaleNormal   | 100       | 正常缩放视图 |
| style             | undefined | 演示文稿样式 -  pageBreakPreview或pageLayout之一。注意pageLayout与冻结视图不兼容 |

### <a id="frozen-views">冰冻视图</a>

冻结视图支持以下扩展属性：

| 名称              | 默认值   | 描述 |
| ----------------- | --------- | ----------- |
| xSplit            | 0         | 要冻结的列数。要仅冻结行，请将其设置为0或未定义 |
| ySplit            | 0         | 要冻结的行数。要仅冻结列，请将其设置为0或未定义 |
| topLeftCell       | special   | 哪个单元格将位于右下方窗格的左上角。注意：不能是冻结单元格。默认为首先解冻单元格 |

```javascript
worksheet.views = [
  {state: 'frozen', xSplit: 2, ySplit: 3, topLeftCell: 'G10', activeCell: 'A1'}
];
```

### <a id="split-views">拆分视图</a>

拆分视图支持以下扩展属性：

| 名称              | 默认值   | 描述 |
| ----------------- | --------- | ----------- |
| xSplit            | 0         | 从左边多少个点设置拆分点。要垂直拆分，请将其设置为0或未定义 |
| ySplit            | 0         | 从顶部多少个点设置拆分点。要水平拆分，请将其设置为0或未定义  |
| topLeftCell       | undefined | 哪个单元格将位于右下方窗格的左上角。 |
| activePane        | undefined | 哪个窗格将处于活动状态 -  topLeft，topRight，bottomLeft和bottomRight之一 |

```javascript
worksheet.views = [
  {state: 'split', xSplit: 2000, ySplit: 3000, topLeftCell: 'G10', activeCell: 'A1'}
];
```

## <a id="auto-filters">自动过滤器</a>

可以将自动过滤器应用于工作表。

```javascript
worksheet.autoFilter = 'A1:C1';
```

虽然范围字符串是autoFilter的标准形式，但工作表也将支持
以下值：

```javascript
// 设置从A1到C1的自动过滤器
worksheet.autoFilter = {
  from: 'A1',
  to: 'C1',
}

// 设置从第3行的第1列中的单元格到第5行的第12列中的单元格的自动过滤器
worksheet.autoFilter = {
  from: {
    row: 3,
    column: 1
  },
  to: {
    row: 5,
    column: 12
  }
}

// 将自动过滤器从D3设置为第7行和第5列中的单元格
worksheet.autoFilter = {
  from: 'D3',
  to: {
    row: 7,
    column: 5
  }
}
```

## <a id="columns">列</a>

```javascript
// 添加列标题并定义列键和宽度
// 注意：这些列结构只是工作簿构建方便，
// 除了列宽之外，它们不会完全持久化。
worksheet.columns = [
  { header: 'Id', key: 'id', width: 10 },
  { header: 'Name', key: 'name', width: 32 },
  { header: 'D.O.B.', key: 'DOB', width: 10, outlineLevel: 1 }
];

// 按键，字母和从1开始的列号访问各列
var idCol = worksheet.getColumn('id');
var nameCol = worksheet.getColumn('B');
var dobCol = worksheet.getColumn(3);

// 设置列属性

// 注意：将覆盖单元格值C1
dobCol.header = 'Date of Birth';

// 注意：这将覆盖单元格值C1:C2
dobCol.header = ['Date of Birth', 'A.K.A. D.O.B.'];

// 从这一点开始，此列将被'dob'索引而不是'DOB'
dobCol.key = 'dob';

dobCol.width = 15;

// 如果您愿意，请隐藏该列
dobCol.hidden = true;

// 设置列的大纲级别
worksheet.getColumn(4).outlineLevel = 0;
worksheet.getColumn(5).outlineLevel = 1;

// columns支持只读字段，以指示基于outlineLevel的折叠状态
expect(worksheet.getColumn(4).collapsed).to.equal(false);
expect(worksheet.getColumn(5).collapsed).to.equal(true);

// 迭代此列中的所有当前单元格
dobCol.eachCell(function(cell, rowNumber) {
  // ...
});

// 迭代此列中的所有当前单元格，包括空单元格
dobCol.eachCell({ includeEmpty: true }, function(cell, rowNumber) {
  // ...
});

// 添加一列新值
worksheet.getColumn(6).values = [1,2,3,4,5];

// 添加稀疏的值列
worksheet.getColumn(7).values = [,,2,3,,5,,7,,,,11];

// 剪切一列或多列（右侧列向左移动）
// 如果已定义列属性，则会相应地剪切或移动它们
//已知问题：如果拼接导致任何合并的单元格移动，则结果可能无法预测
worksheet.spliceColumns(3,2);

// 删除一列并再插入两列。
// 注意：第4列及以上将向右移动1列。
// 另外：如果工作表的行数多于column插入中的值，则行仍将被移位，就像存在的值一样
var newCol3Values = [1,2,3,4,5];
var newCol4Values = ['one', 'two', 'three', 'four', 'five'];
worksheet.spliceColumns(3, 1, newCol3Values, newCol4Values);

```

## <a id="rows">行</a>

```javascript
// 使用列键在最后一行之后按键值添加几行
worksheet.addRow({id: 1, name: 'John Doe', dob: new Date(1970,1,1)});
worksheet.addRow({id: 2, name: 'Jane Doe', dob: new Date(1965,1,7)});

// 按连续数组添加一行（分配给A，B和C列）
worksheet.addRow([3, 'Sam', new Date()]);

// 通过稀疏数组添加一行（分配给A，E和I列）
var rowValues = [];
rowValues[1] = 4;
rowValues[5] = 'Kyle';
rowValues[9] = new Date();
worksheet.addRow(rowValues);

// 添加行数组
var rows = [
  [5,'Bob',new Date()], // row by array
  {id:6, name: 'Barbara', dob: new Date()}
];
worksheet.addRows(rows);

// 获取行对象。如果它尚不存在，将返回一个新的空的
var row = worksheet.getRow(5);

// 获取工作表中的最后一个可编辑行（如果没有，则为undefined）
var row = worksheet.lastRow;

// 设置特定的行高
row.height = 42.5;

// 使行隐藏
row.hidden = true;

// 设置行的大纲级别
worksheet.getRow(4).outlineLevel = 0;
worksheet.getRow(5).outlineLevel = 1;

// rows支持readonly字段以指示基于outlineLevel的折叠状态
expect(worksheet.getRow(4).collapsed).to.equal(false);
expect(worksheet.getRow(5).collapsed).to.equal(true);


row.getCell(1).value = 5; // A5的值设为5
row.getCell('name').value = 'Zeb'; // B5的值设置为'Zeb' - 假设第2列仍然按名称键入
row.getCell('C').value = new Date(); // C5的值设定为当前日期

// 获取一行作为稀疏数组
// 注意：接口变更：worksheet.getRow(4)==> worksheet.getRow(4).values
row = worksheet.getRow(4).values;
expect(row[5]).toEqual('Kyle');

// 通过连续数组分配行值（其中数组元素0具有值）
row.values = [1,2,3];
expect(row.getCell(1).value).toEqual(1);
expect(row.getCell(2).value).toEqual(2);
expect(row.getCell(3).value).toEqual(3);

// 通过稀疏数组分配行值（其中数组元素0未定义）
var values = []
values[5] = 7;
values[10] = 'Hello, World!';
row.values = values;
expect(row.getCell(1).value).toBeNull();
expect(row.getCell(5).value).toEqual(7);
expect(row.getCell(10).value).toEqual('Hello, World!');

// 使用列键按对象分配行值
row.values = {
  id: 13,
  name: 'Thing 1',
  dob: new Date()
};

// 在行下方插入分页符
row.addPageBreak();

// 迭代工作表中具有值的所有行
worksheet.eachRow(function(row, rowNumber) {
  console.log('Row ' + rowNumber + ' = ' + JSON.stringify(row.values));
});

// 迭代工作表中的所有行（包括空行）
worksheet.eachRow({ includeEmpty: true }, function(row, rowNumber) {
  console.log('Row ' + rowNumber + ' = ' + JSON.stringify(row.values));
});

// 迭代连续的所有非空单元格
row.eachCell(function(cell, colNumber) {
  console.log('Cell ' + colNumber + ' = ' + cell.value);
});

// 迭代连续的所有单元格（包括空单元格）
row.eachCell({ includeEmpty: true }, function(cell, colNumber) {
  console.log('Cell ' + colNumber + ' = ' + cell.value);
});

// 剪切一行或多行（下面的行向上移动）
// 已知问题：如果拼接导致任何合并的单元格移动，则结果可能无法预测
worksheet.spliceRows(4,3);

// 删除一行并再插入两行。
//注意：第4行和第4行将向下移动1行。
var newRow3Values = [1,2,3,4,5];
var newRow4Values = ['one', 'two', 'three', 'four', 'five'];
worksheet.spliceRows(3, 1, newRow3Values, newRow4Values);

// 切一个或多个单元格（右边的单元格向左移动）
// 注意：此操作不会影响其他行
row.splice(3,2);

// 移除一个单元格并再插入两个单元格（切割单元格右侧的单元格将向右移动）
row.splice(4,1,'new value 1', 'new value 2');

// 提交已完成的行进行流式处理
row.commit();

// 行指标
var rowSize = row.cellCount;
var numValues = row.actualCellCount;
```

## <a id="handling-individual-cells">处理单个单元格</a>

```javascript
var cell = worksheet.getCell('C3');

// 修改/添加单个单元格
cell.value = new Date(1968, 5, 1);

// 查询单元格的类型
expect(cell.type).toEqual(Excel.ValueType.Date);

// 使用单元格的字符串值
myInput.value = cell.text;

// 使用html-safe字符串进行渲染...
var html = '<div>' + cell.html + '</div>';

```

## <a id="merged-cells">合并单元格</a>

```javascript
// 合并一系列单元格
worksheet.mergeCells('A4:B5');

// ... 合并的单元格是链接的
worksheet.getCell('B5').value = 'Hello, World!';
expect(worksheet.getCell('B5').value).toBe(worksheet.getCell('A4').value);
expect(worksheet.getCell('B5').master).toBe(worksheet.getCell('A4'));

// ... 合并的单元格共享相同的样式对象
expect(worksheet.getCell('B5').style).toBe(worksheet.getCell('A4').style);
worksheet.getCell('B5').style.font = myFonts.arial;
expect(worksheet.getCell('A4').style.font).toBe(myFonts.arial);

// 取消单元格破坏风格链接
worksheet.unMergeCells('A4');
expect(worksheet.getCell('B5').style).not.toBe(worksheet.getCell('A4').style);
expect(worksheet.getCell('B5').style.font).not.toBe(myFonts.arial);

// 由左上角，右下角合并
worksheet.mergeCells('G10', 'H11');
worksheet.mergeCells(10,11,12,13); // 上，左，下，右
```

## <a id="defined-names">定义的名称</a>

单个单元格（或多组单元格）可以为其分配名称。
 名称可用于公式和数据验证（可能更多）。

```javascript
// 为单元格分配（或获取）名称（将覆盖单元格具有的任何其他名称）
worksheet.getCell('A1').name = 'PI';
expect(worksheet.getCell('A1').name).to.equal('PI');

// 为单元格分配（或获取）一组名称（单元格可以有多个名称）
worksheet.getCell('A1').names = ['thing1', 'thing2'];
expect(worksheet.getCell('A1').names).to.have.members(['thing1', 'thing2']);

// 从单元格中删除名称
worksheet.getCell('A1').removeName('thing1');
expect(worksheet.getCell('A1').names).to.have.members(['thing2']);
```

## <a id="data-validations">数据验证</a>

单元格可以定义哪些值有效，并向用户提供提示以帮助指导它们。

验证类型可以是以下之一：

| Type       | 描述 |
| ---------- | ----------- |
| list       | 定义一组离散的有效值。 Excel将在下拉列表中提供这些内容以便于输入 |
| whole      | 值必须是整数 |
| decimal    | 该值必须是十进制数 |
| textLength | 值可以是文本，但长度是受控的 |
| custom     | 自定义公式控制有效值 |

对于list或custom以外的类型，以下运算符会影响验证：

| Operator              | 描述 |
| --------------------  | ----------- |
| between               | 值必须位于公式结果之间 |
| notBetween            | 值不能介于公式结果之间 |
| equal                 | 值必须等于公式结果 |
| notEqual              | 值必须不等于公式结果 |
| greaterThan           | 值必须大于公式结果 |
| lessThan              | 值必须小于公式结果 |
| greaterThanOrEqual    | 值必须大于或等于公式结果 |
| lessThanOrEqual       | 值必须小于或等于公式结果 |

```javascript
//指定有效值列表（一，二，三，四）。
// Excel将提供包含这些值的下拉列表。
worksheet.getCell('A1').dataValidation = {
  type: 'list',
  allowBlank: true,
  formulae: ['"One,Two,Three,Four"']
};

// 指定范围中的有效值列表。
// Excel将提供包含这些值的下拉列表。
worksheet.getCell('A1').dataValidation = {
  type: 'list',
  allowBlank: true,
  formulae: ['$D$5:$F$5']
};

// 指定单元格必须是不是5的整数。
// 如果用户输入错误，请向用户显示相应的错误消息
worksheet.getCell('A1').dataValidation = {
  type: 'whole',
  operator: 'notEqual',
  showErrorMessage: true,
  formulae: [5],
  errorStyle: 'error',
  errorTitle: 'Five',
  error: 'The value must not be Five'
};

// Specify Cell must be a decimal number between 1.5 and 7.
// Add 'tooltip' to help guid the user
worksheet.getCell('A1').dataValidation = {
  type: 'decimal',
  operator: 'between',
  allowBlank: true,
  showInputMessage: true,
  formulae: [1.5, 7],
  promptTitle: 'Decimal',
  prompt: 'The value must between 1.5 and 7'
};

// Specify Cell must be have a text length less than 15
worksheet.getCell('A1').dataValidation = {
  type: 'textLength',
  operator: 'lessThan',
  showErrorMessage: true,
  allowBlank: true,
  formulae: [15]
};

// Specify Cell must be have be a date before 1st Jan 2016
worksheet.getCell('A1').dataValidation = {
  type: 'date',
  operator: 'lessThan',
  showErrorMessage: true,
  allowBlank: true,
  formulae: [new Date(2016,0,1)]
};
```

## <a id="cell-comments">单元格评论</a>

将旧样式评论添加到单元格

```javascript
// 纯文本评论
worksheet.getCell('A1').note = 'Hello, ExcelJS!';

// 彩色格式的评论
ws.getCell('B1').note = {
  texts: [
    {'font': {'size': 12, 'color': {'theme': 0}, 'name': 'Calibri', 'family': 2, 'scheme': 'minor'}, 'text': 'This is '},
    {'font': {'italic': true, 'size': 12, 'color': {'theme': 0}, 'name': 'Calibri', 'scheme': 'minor'}, 'text': 'a'},
    {'font': {'size': 12, 'color': {'theme': 1}, 'name': 'Calibri', 'family': 2, 'scheme': 'minor'}, 'text': ' '},
    {'font': {'size': 12, 'color': {'argb': 'FFFF6600'}, 'name': 'Calibri', 'scheme': 'minor'}, 'text': 'colorful'},
    {'font': {'size': 12, 'color': {'theme': 1}, 'name': 'Calibri', 'family': 2, 'scheme': 'minor'}, 'text': ' text '},
    {'font': {'size': 12, 'color': {'argb': 'FFCCFFCC'}, 'name': 'Calibri', 'scheme': 'minor'}, 'text': 'with'},
    {'font': {'size': 12, 'color': {'theme': 1}, 'name': 'Calibri', 'family': 2, 'scheme': 'minor'}, 'text': ' in-cell '},
    {'font': {'bold': true, 'size': 12, 'color': {'theme': 1}, 'name': 'Calibri', 'family': 2, 'scheme': 'minor'}, 'text': 'format'},
  ],
};
```

## <a id="styles">样式</a>

单元格，行和列各自支持一组丰富的样式和格式，这些样式和格式会影响单元格的显示方式。

通过分配以下属性来设置样式：

* <a href="#number-formats">数字格式</a>
* <a href="#fonts">字体</a>
* <a href="#alignment">对齐方式</a>
* <a href="#borders">边框</a>
* <a href="#fills">填充</a>

```javascript
// assign a style to a cell
ws.getCell('A1').numFmt = '0.00%';

// Apply styles to worksheet columns
ws.columns = [
  { header: 'Id', key: 'id', width: 10 },
  { header: 'Name', key: 'name', width: 32, style: { font: { name: 'Arial Black' } } },
  { header: 'D.O.B.', key: 'DOB', width: 10, style: { numFmt: 'dd/mm/yyyy' } }
];

// Set Column 3 to Currency Format
ws.getColumn(3).numFmt = '"£"#,##0.00;[Red]\-"£"#,##0.00';

// Set Row 2 to Comic Sans.
ws.getRow(2).font = { name: 'Comic Sans MS', family: 4, size: 16, underline: 'double', bold: true };
```

将样式应用于行或列时，它将应用于该行或列中的所有当前现有单元格。
 此外，创建的任何新单元格都将从其所属的行和列继承其初始样式。

如果单元格的行和列都定义了特定样式（例如字体），则单元格将使用行样式而不是列样式。
 但是，如果行和列定义了不同的样式（例如column.numFmt和row.font），则单元格将继承行中的字体和列中的numFmt。

警告：所有上述属性（numFmt除外，它是一个字符串）都是JS对象结构。
 如果将同一样式对象分配给多个电子表格实体，则每个实体将共享相同的样式对象。
 如果在序列化电子表格之前稍后修改了样式对象，则也将修改引用该样式对象的所有实体。
 此行为旨在通过减少创建的JS对象的数量来确定性能的优先级。
 如果希望样式对象是独立的，则需要在分配它们之前克隆它们。
 此外，默认情况下，如果从文件（或流）读取文档（如果电子表格实体共享相似的样式），则它们也将引用相同的样式对象。

### <a id="number-formats">数字格式</a>

```javascript
// 显示值为 '1 3/5'
ws.getCell('A1').value = 1.6;
ws.getCell('A1').numFmt = '# ?/?';

// 显示值为 '1.60%'
ws.getCell('B1').value = 0.016;
ws.getCell('B1').numFmt = '0.00%';
```

### <a id="fonts">字体</a>

```javascript

// 对于想要那些想要的平面设计师
ws.getCell('A1').font = {
  name: 'Comic Sans MS',
  family: 4,
  size: 16,
  underline: true,
  bold: true
};

// 为毕业生平面设计师...
ws.getCell('A2').font = {
  name: 'Arial Black',
  color: { argb: 'FF00FF00' },
  family: 2,
  size: 14,
  italic: true
};

// 用于垂直对齐
ws.getCell('A3').font = {
  vertAlign: 'superscript'
};

// 注意：单元格将存储对指定的字体对象的引用。
// 如果之后更改了字体对象，则单元格字体也将更改...
var font = { name: 'Arial', size: 12 };
ws.getCell('A3').font = font;
font.size = 20; // Cell A3现在的字体大小为20！

// 从文件或流中读取工作簿后，共享相似字体的单元格可能会引用相同的字体对象
```

| Font Property | 描述       | Example Value(s) |
| ------------- | ----------------- | ---------------- |
| name          | 字体名称。 | 'Arial', 'Calibri', etc. |
| family        | Font family for fallback. An integer value. | 1 - Serif, 2 - Sans Serif, 3 - Mono, Others - unknown |
| scheme        | Font scheme. | 'minor', 'major', 'none' |
| charset       | Font charset. An integer value. | 1, 2, etc. |
| size          | Font size. An integer value. | 9, 10, 12, 16, etc. |
| color         | Colour description, an object containing an ARGB value. | { argb: 'FFFF0000'} |
| bold          | Font **weight** | true, false |
| italic        | Font *slope* | true, false |
| underline     | Font <u>underline</u> style | true, false, 'none', 'single', 'double', 'singleAccounting', 'doubleAccounting' |
| strike        | Font <strike>strikethrough</strike> | true, false |
| outline       | Font outline | true, false |
| vertAlign     | Vertical align | 'superscript', 'subscript'

### <a id="alignment">对齐方式</a>

```javascript
// set cell alignment to top-left, middle-center, bottom-right
ws.getCell('A1').alignment = { vertical: 'top', horizontal: 'left' };
ws.getCell('B1').alignment = { vertical: 'middle', horizontal: 'center' };
ws.getCell('C1').alignment = { vertical: 'bottom', horizontal: 'right' };

// set cell to wrap-text
ws.getCell('D1').alignment = { wrapText: true };

// set cell indent to 1
ws.getCell('E1').alignment = { indent: 1 };

// set cell text rotation to 30deg upwards, 45deg downwards and vertical text
ws.getCell('F1').alignment = { textRotation: 30 };
ws.getCell('G1').alignment = { textRotation: -45 };
ws.getCell('H1').alignment = { textRotation: 'vertical' };
```

**有效的对齐属性值**

| horizontal       | vertical    | wrapText | indent  | readingOrder | textRotation |
| ---------------- | ----------- | -------- | ------- | ------------ | ------------ |
| left             | top         | true     | integer | rtl          | 0 to 90      |
| center           | middle      | false    |         | ltr          | -1 to -90    |
| right            | bottom      |          |         |              | vertical     |
| fill             | distributed |          |         |              |              |
| justify          | justify     |          |         |              |              |
| centerContinuous |             |          |         |              |              |
| distributed      |             |          |         |              |              |


### <a id="borders">边框</a>

```javascript
// 在A1周围设置单个细边框
ws.getCell('A1').border = {
  top: {style:'thin'},
  left: {style:'thin'},
  bottom: {style:'thin'},
  right: {style:'thin'}
};

// 在A3附近设置双细绿边框
ws.getCell('A3').border = {
  top: {style:'double', color: {argb:'FF00FF00'}},
  left: {style:'double', color: {argb:'FF00FF00'}},
  bottom: {style:'double', color: {argb:'FF00FF00'}},
  right: {style:'double', color: {argb:'FF00FF00'}}
};

// 在A5设置厚红十字
ws.getCell('A5').border = {
  diagonal: {up: true, down: true, style:'thick', color: {argb:'FFFF0000'}}
};
```

**有效的边框样式**

* thin
* dotted
* dashDot
* hair
* dashDotDot
* slantDashDot
* mediumDashed
* mediumDashDotDot
* mediumDashDot
* medium
* double
* thick

### <a id="fills">填充</a>

```javascript
// fill A1 with red darkVertical stripes
ws.getCell('A1').fill = {
  type: 'pattern',
  pattern:'darkVertical',
  fgColor:{argb:'FFFF0000'}
};

// fill A2 with yellow dark trellis and blue behind
ws.getCell('A2').fill = {
  type: 'pattern',
  pattern:'darkTrellis',
  fgColor:{argb:'FFFFFF00'},
  bgColor:{argb:'FF0000FF'}
};

// fill A3 with blue-white-blue gradient from left to right
ws.getCell('A3').fill = {
  type: 'gradient',
  gradient: 'angle',
  degree: 0,
  stops: [
    {position:0, color:{argb:'FF0000FF'}},
    {position:0.5, color:{argb:'FFFFFFFF'}},
    {position:1, color:{argb:'FF0000FF'}}
  ]
};


// fill A4 with red-green gradient from center
ws.getCell('A4').fill = {
  type: 'gradient',
  gradient: 'path',
  center:{left:0.5,top:0.5},
  stops: [
    {position:0, color:{argb:'FFFF0000'}},
    {position:1, color:{argb:'FF00FF00'}}
  ]
};
```

#### <a id="pattern-fills">图案填充</a>

| Property | Required | 描述 |
| -------- | -------- | ----------- |
| type     | Y        | Value: 'pattern'<br/>Specifies this fill uses patterns |
| pattern  | Y        | Specifies type of pattern (see <a href="#valid-pattern-types">Valid Pattern Types</a> below) |
| fgColor  | N        | Specifies the pattern foreground color. Default is black. |
| bgColor  | N        | Specifies the pattern background color. Default is white. |

**Valid Pattern Types**

* none
* solid
* darkGray
* mediumGray
* lightGray
* gray125
* gray0625
* darkHorizontal
* darkVertical
* darkDown
* darkUp
* darkGrid
* darkTrellis
* lightHorizontal
* lightVertical
* lightDown
* lightUp
* lightGrid
* lightTrellis

#### <a id="gradient-fills">渐变填充</a>

| Property | Required | 描述 |
| -------- | -------- | ----------- |
| type     | Y        | Value: 'gradient'<br/>Specifies this fill uses gradients |
| gradient | Y        | Specifies gradient type. One of ['angle', 'path'] |
| degree   | angle    | For 'angle' gradient, specifies the direction of the gradient. 0 is from the left to the right. Values from 1 - 359 rotates the direction clockwise |
| center   | path     | For 'path' gradient. Specifies the relative coordinates for the start of the path. 'left' and 'top' values range from 0 to 1 |
| stops    | Y        | Specifies the gradient colour sequence. Is an array of objects containing position and color starting with position 0 and ending with position 1. Intermediary positions may be used to specify other colours on the path. |

**注意事项**

使用上面的界面可以创建使用XLSX编辑器程序无法实现的渐变填充效果。
例如，Excel仅支持0度，45度，90度和135度的角度渐变。
类似地，停止序列也可以由具有位置[0,1]或[0,0.5,1]作为唯一选项的UI限制。
注意此填充以确保目标XLSX查看器支持它。

### <a id="rich-text">富文本</a>

单个单元格现在支持富文本或单元格格式。
 富文本值可以控制文本值中任意数量子字符串的字体属性。
 有关支持哪些字体属性的详细信息的完整列表，请参见<a href="font">字体</a>。

```javascript

ws.getCell('A1').value = {
  'richText': [
    {'font': {'size': 12,'color': {'theme': 0},'name': 'Calibri','family': 2,'scheme': 'minor'},'text': 'This is '},
    {'font': {'italic': true,'size': 12,'color': {'theme': 0},'name': 'Calibri','scheme': 'minor'},'text': 'a'},
    {'font': {'size': 12,'color': {'theme': 1},'name': 'Calibri','family': 2,'scheme': 'minor'},'text': ' '},
    {'font': {'size': 12,'color': {'argb': 'FFFF6600'},'name': 'Calibri','scheme': 'minor'},'text': 'colorful'},
    {'font': {'size': 12,'color': {'theme': 1},'name': 'Calibri','family': 2,'scheme': 'minor'},'text': ' text '},
    {'font': {'size': 12,'color': {'argb': 'FFCCFFCC'},'name': 'Calibri','scheme': 'minor'},'text': 'with'},
    {'font': {'size': 12,'color': {'theme': 1},'name': 'Calibri','family': 2,'scheme': 'minor'},'text': ' in-cell '},
    {'font': {'bold': true,'size': 12,'color': {'theme': 1},'name': 'Calibri','family': 2,'scheme': 'minor'},'text': 'format'}
  ]
};

expect(ws.getCell('A1').text).to.equal('This is a colorful text with in-cell format');
expect(ws.getCell('A1').type).to.equal(Excel.ValueType.RichText);

```

## <a id="outline-levels">大纲级别</a>

Excel支持概述;其中可以展开或折叠行或列，具体取决于用户希望查看的详细程度。

可以在列设置中定义大纲级别：
```javascript
worksheet.columns = [
  { header: 'Id', key: 'id', width: 10 },
  { header: 'Name', key: 'name', width: 32 },
  { header: 'D.O.B.', key: 'DOB', width: 10, outlineLevel: 1 }
];
```

或直接在行或列上
```javascript
worksheet.getColumn(3).outlineLevel = 1;
worksheet.getRow(3).outlineLevel = 1;
```

可以在工作表上设置工作表大纲级别
```javascript
// 设置列大纲级别
worksheet.properties.outlineLevelCol = 1;

// set row outline level
worksheet.properties.outlineLevelRow = 1;
```

注意：调整行或列上的大纲级别或工作表上的大纲级别将产生副作用，即还修改受属性更改影响的所有行或列的折叠属性。例如。：
```javascript
worksheet.properties.outlineLevelCol = 1;

worksheet.getColumn(3).outlineLevel = 1;
expect(worksheet.getColumn(3).collapsed).to.be.true;

worksheet.properties.outlineLevelCol = 2;
expect(worksheet.getColumn(3).collapsed).to.be.false;
```

可以在工作表上设置轮廓属性

```javascript
worksheet.properties.outlineProperties = {
  summaryBelow: false,
  summaryRight: false,
};
```

## <a id="images">图片</a>

将图像添加到工作表需要两个步骤。
首先，通过addImage（）函数将图像添加到工作簿，该函数也将返回imageId值。
然后，使用imageId，可以将图像作为平铺背景或覆盖单元格范围添加到工作表中。

注意：从此版本开始，不支持调整或转换图像。

### <a id="add-image-to-workbook">将图像添加到工作簿</a>

Workbook.addImage函数支持按文件名或缓冲区添加图像。
请注意，在这两种情况下，都必须指定扩展名。
有效的扩展值包括'jpeg'，'png'，'gif'。

```javascript
// add image to workbook by filename
var imageId1 = workbook.addImage({
  filename: 'path/to/image.jpg',
  extension: 'jpeg',
});

// add image to workbook by buffer
var imageId2 = workbook.addImage({
  buffer: fs.readFileSync('path/to.image.png'),
  extension: 'png',
});

// add image to workbook by base64
var myBase64Image = "data:image/png;base64,iVBORw0KG...";
var imageId2 = workbook.addImage({
  base64: myBase64Image,
  extension: 'png',
});
```

### <a id="add-image-background-to-worksheet">将图像背景添加到工作表</a>

使用Workbook.addImage中的图像ID，可以使用addBackgroundImage函数设置工作表的背景

```javascript
// set background
worksheet.addBackgroundImage(imageId1);
```

### <a id="add-image-over-a-range">在范围内添加图像</a>

使用Workbook.addImage中的图像ID，可以在工作表中嵌入图像以覆盖范围。
从该范围计算的坐标将覆盖从第一个单元格的左上角到第二个单元格的右下角。

```javascript
// insert an image over B2:D6
worksheet.addImage(imageId2, 'B2:D6');
```

使用结构而不是范围字符串，可以部分覆盖单元格。

请注意，用于此的坐标系统为零，因此A1的左上角将为{col：0，row：0}。
可以通过使用浮点数来指定单元的分数，例如， A1的中点是{col：0.5，row：0.5}。

```javascript
// insert an image over part of B2:D6
worksheet.addImage(imageId2, {
  tl: { col: 1.5, row: 1.5 },
  br: { col: 3.5, row: 5.5 }
});
```

单元格范围也可以具有“editAs”属性，它将控制图像如何锚定到单元格
它可以具有以下值之一：

| Value     | 描述 |
| --------- | ----------- |
| undefined | 这是默认值。它指定将使用单元格移动和调整图像大小 |
| oneCell   | 图像将与单元格一起移动但不是大小 |
| absolute  | 图像不会随单元格移动或调整大小 |

```javascript
ws.addImage(imageId, {
  tl: { col: 0.1125, row: 0.4 },
  br: { col: 2.101046875, row: 3.4 },
  editAs: 'oneCell'
});
```

### <a id="add-image-to-a-cell">将图像添加到单元格</a>

You can add an image to a cell and then define its width and height in pixels at 96dpi.

```javascript
worksheet.addImage(imageId2, {
  tl: { col: 0, row: 0 },
  ext: { width: 500, height: 200 }
});
```

### <a id="add-image-with-hyperlinks">添加带超链接的图片</a>

You can add an image with hyperlinks to a cell.

```javascript
worksheet.addImage(imageId2, {
  tl: { col: 0, row: 0 },
  ext: { width: 500, height: 200 },
  hyperlinks: {
    hyperlink: 'http://www.somewhere.com',
    tooltip: 'http://www.somewhere.com'
  }
});
```

## <a id="file-io">文件 I/O</a>

### <a id="xlsx">XLSX</a>

#### <a id="reading-xlsx">读 XLSX</a>

```javascript
// read from a file
var workbook = new Excel.Workbook();
await workbook.xlsx.readFile(filename);
// ... use workbook

<<<<<<< HEAD
// read from stream
var workbook = new Excel.Workbook();
workbook.xlsx.read(stream)
  .then(function() {
    // use workbook
  });
=======

// read from a stream
var workbook = new Excel.Workbook();
await workbook.xlsx.read(stream);
// ... use workbook

>>>>>>> 0258c3db

// load from buffer
var workbook = new Excel.Workbook();
await workbook.xlsx.load(data);
// ... use workbook
```

#### <a id="writing-xlsx">写 XLSX</a>

````javascript
// write to a file
var workbook = createAndFillWorkbook();
await workbook.xlsx.writeFile(filename);

// write to a stream
await workbook.xlsx.write(stream);

// write to a new buffer
const buffer = await workbook.xlsx.writeBuffer();
```

### CSV <a id="csv">CSV</a>

#### <a id="reading-csv">读 CSV</a>

读取CSV文件时支持的选项。

| Field            |  Required   |    Type     |Description  |
| ---------------- | ----------- | ----------- | ----------- |
| dateFormats      |     N       |  Array      | 指定dayjs的日期编码格式 |
| map              |     N       |  Function   | 自定义 Array.prototype.map() 的callback用于解析数据 |
| sheetName        |     N       |  String     | 指定工作表名称 |
| parserOptions    |     N       |  Object     | [parseOptions options](https://c2fo.io/fast-csv/docs/parsing/options) @fast-csv/parse模块以解析csv数据 |

```javascript
// read from a file
var workbook = new Excel.Workbook();
const worksheet = await workbook.csv.readFile(filename);
// ... use workbook or worksheet


// read from a stream
var workbook = new Excel.Workbook();
const worksheet = await workbook.csv.read(stream);
// ... use workbook or worksheet


// read from a file with European Dates
var workbook = new Excel.Workbook();
var options = {
  dateFormats: ['DD/MM/YYYY']
};
const worksheet = await workbook.csv.readFile(filename, options);
// ... use workbook or worksheet


// read from a file with custom value parsing
var workbook = new Excel.Workbook();
var options = {
  map(value, index) {
    switch(index) {
      case 0:
        // column 1 is string
        return value;
      case 1:
        // column 2 is a date
        return new Date(value);
      case 2:
        // column 3 is JSON of a formula value
        return JSON.parse(value);
      default:
        // the rest are numbers
        return parseFloat(value);
    }
  },
  // https://c2fo.io/fast-csv/docs/parsing/options
  parserOptions: {
    delimiter: '\t',
    quote: false,
  },
};
const worksheet = await workbook.csv.readFile(filename, options);
// ... use workbook or worksheet
```

CSV解析器使用[fast-csv](https://www.npmjs.com/package/fast-csv)来读取CSV文件。
 传递给上述读取函数的parserOptions选项将传递给@fast-csv/parse模块以解析csv数据。
 有关详细信息，请参阅fast-csv README.md。

使用npm模块[moment](https://www.npmjs.com/package/moment)解析日期。
 如果未提供dateFormats，则使用以下内容：

* 'YYYY-MM-DD\[T\]HH:mm:ss'
* 'MM-DD-YYYY'
* 'YYYY-MM-DD'

请参阅 [dayjs CustomParseFormat plugin](https://github.com/iamkun/dayjs/blob/HEAD/docs/en/Plugin.md#customparseformat)，以获取有关如何构造dateFormat的详细信息。

#### <a id="writing-csv">写 CSV</a>

写入CSV文件时支持的选项。
| Field            |  Required   |    Type     |Description  |
| ---------------- | ----------- | ----------- | ----------- |
| dateFormat       |     N       |  String     | 指定dayjs的日期编码格式 |
| dateUTC          |     N       |  Boolean    | 指定ExcelJS是否使用`dayjs.utc（）`转换时区以解析日期 |
| encoding         |     N       |  String     | 指定文件编码格式 |
| includeEmptyRows |     N       |  Boolean    | 指定是否可以写入空行 |
| map              |     N       |  Function   | 自定义Array.prototype.map()的callback，用于处理行值 |
| sheetName        |     N       |  String     | 指定工作表名称 |
| sheetId          |     N       |  Number     | 指定工作表ID |
| formatterOptions |     N       |  Object     | [formatterOptions options](https://c2fo.io/fast-csv/docs/formatting/options/) @fast-csv/format模块以写入csv数据 |

```javascript

// write to a file
var workbook = createAndFillWorkbook();
await workbook.csv.writeFile(filename);

// write to a stream
// Be careful that you need to provide sheetName or
// sheetId for correct import to csv.
await workbook.csv.write(stream, { sheetName: 'Page name' });

// write to a file with European Date-Times
var workbook = new Excel.Workbook();
var options = {
  dateFormat: 'DD/MM/YYYY HH:mm:ss',
  dateUTC: true, // use utc when rendering dates
};
await workbook.csv.writeFile(filename, options);


// write to a file with custom value formatting
var workbook = new Excel.Workbook();
var options = {
  map(value, index) {
    switch(index) {
      case 0:
        // column 1 is string
        return value;
      case 1:
        // column 2 is a date
        return moment(value).format('YYYY-MM-DD');
      case 2:
        // column 3 is a formula, write just the result
        return value.result;
      default:
        // the rest are numbers
        return value;
    }
  },
  // https://c2fo.io/fast-csv/docs/formatting/options
  formatterOptions: {
    delimiter: '\t',
    quote: false,
  },
};
await workbook.csv.writeFile(filename, options);

// write to a new buffer
const buffer = await workbook.csv.writeBuffer();
```

CSV解析器使用[fast-csv]（https://www.npmjs.com/package/fast-csv）编写CSV文件。
 传递给上述写入函数的选项中的formatterOptions将传递给@fast-csv/format模块以写入csv数据。
 有关详细信息，请参阅@fast-csv README.md。

使用npm模块格式化日期[moment]（https://www.npmjs.com/package/moment）。
 如果未提供dateFormat，则使用moment.ISO_8601。
 编写CSV时，您可以将布尔值dateUTC设置为true，以使ExcelJS自动解析日期
 使用`moment.utc（）`转换时区。

### <a id="streaming-io">流 I/O</a>

上面记录的文件I / O要求在写入文件之前在内存中构建整个工作簿。
 虽然方便，但由于所需的内存量，它可能会限制文档的大小。

流编写器（或读取器）在生成时处理工作簿或工作表数据，
 将其转换为文件格式。通常情况下，这在内存上的效率要高得多
 内存占用，甚至中间内存占用比文档版本更紧凑，
 特别是当您认为行和单元格对象在提交后处理时。

流工作簿和工作表的界面几乎与文档版本相同，但有一些细微的实际差异：

*将工作表添加到工作簿后，无法将其删除。
*一旦提交了一行，它将不再可访问，因为它将从工作表中删除。
*不支持unMergeCells（）。

请注意，可以在不提交任何行的情况下构建整个工作簿。
 提交工作簿时，将自动提交所有添加的工作表（包括所有未提交的行）。
 但是，在这种情况下，文档版本的收益很少。

#### <a id="streaming-xlsx">流 XLSX</a>

##### Streaming XLSX Writer

流式XLSX编写器在ExcelJS.stream.xlsx命名空间中可用。

构造函数使用带有以下字段的可选选项对象：

| Field            | 描述 |
| ---------------- | ----------- |
| stream           | Specifies a writable stream to write the XLSX workbook to. |
| filename         | If stream not specified, this field specifies the path to a file to write the XLSX workbook to. |
| useSharedStrings | Specifies whether to use shared strings in the workbook. Default is false |
| useStyles        | Specifies whether to add style information to the workbook. Styles can add some performance overhead. Default is false |

如果选项中既未指定流也未指定文件名，则工作簿编写器将创建StreamBuf对象
 这将把XLSX工作簿的内容存储在内存中。
 这个StreamBuf对象可以通过属性workbook.stream访问，也可以用于
 通过stream.read（）直接访问字节或将内容传递给另一个流。

```javascript
// construct a streaming XLSX workbook writer with styles and shared strings
var options = {
  filename: './streamed-workbook.xlsx',
  useStyles: true,
  useSharedStrings: true
};
var workbook = new Excel.stream.xlsx.WorkbookWriter(options);
```

通常，流式XLSX编写器的接口与文档工作簿（和工作表）相同
 如上所述，实际上行，单元格和样式对象是相同的。

然而，有一些差异......

**施工**

如上所示，WorkbookWriter通常需要在构造函数中指定输出流或文件。

**提交数据**

当工作表行准备就绪时，应该提交它以便可以释放行对象和内容。
 通常，这将在添加每一行时完成...

```javascript
worksheet.addRow({
   id: i,
   name: theName,
   etc: someOtherDetail
}).commit();
```

WorksheetWriter在添加行时不提交行的原因是允许跨行合并单元格：
```javascript
worksheet.mergeCells('A1:B2');
worksheet.getCell('A1').value = 'I am merged';
worksheet.getCell('C1').value = 'I am not';
worksheet.getCell('C2').value = 'Neither am I';
worksheet.getRow(2).commit(); // now rows 1 and two are committed.
```

每个工作表完成后，还必须提交：

```javascript
// Finished adding data. Commit the worksheet
worksheet.commit();
```

要完成XLSX文档，必须提交工作簿。如果未提交工作簿中的任何工作表，
 它们将作为工作簿提交的一部分自动提交。

```javascript
// Finished the workbook.
await workbook.commit();
// ... the stream has been written
```

##### Streaming XLSX Reader

The streaming XLSX workbook reader is available in the ExcelJS.stream.xlsx namespace.

The constructor takes a required input argument and an optional options argument:

| Argument              | Description |
| --------------------- | ----------- |
| input (required)      | Specifies the name of the file or the readable stream from which to read the XLSX workbook. |
| options (optional)    | Specifies how to handle the event types occuring during the read parsing. |
| options.entries       | Specifies whether to emit entries (`'emit'`) or not (`undefined`). Default is `'emit'`. |
| options.sharedStrings | Specifies whether to cache shared strings (`'cache'`), emit them (`'emit'`) or skip them (`undefined`). Default is `'cache'`. |
| options.hyperlinks    | Specifies whether to cache hyperlinks (`'cache'`), emit them (`'emit'`) or skip them (`undefined`). Default is `'cache'`. |
| options.styles        | Specifies whether to cache styles (`'cache'`) or skip them (`undefined`). Default is `'cache'`. |
| options.worksheets    | Specifies whether to emit worksheets (`'emit'`) or not (`undefined`). Default is `'emit'`. |

```js
const workbook = new ExcelJS.stream.xlsx.WorkbookReader('./file.xlsx');
for await (const worksheetReader of workbookReader) {
  for await (const row of worksheetReader) {
    // ...
  }
}
```

Please note that `worksheetReader` returns an array of rows rather than each row individually for performance reasons: https://github.com/nodejs/node/issues/31979

###### Iterating over all events

Events on workbook are 'worksheet', 'shared-strings' and 'hyperlinks'. Events on worksheet are 'row' and 'hyperlinks'.

```js
const options = {
  sharedStrings: 'emit',
  hyperlinks: 'emit',
  worksheets: 'emit',
};
const workbook = new ExcelJS.stream.xlsx.WorkbookReader('./file.xlsx', options);
for await (const {eventType, value} of workbook.parse()) {
  switch (eventType) {
    case 'shared-strings':
      // value is the shared string
    case 'worksheet':
      // value is the worksheetReader
    case 'hyperlinks':
      // value is the hyperlinksReader
  }
}
```

###### Readable stream

While we strongly encourage to use async iteration, we also expose a streaming interface for backwards compatibility.

```js
const options = {
  sharedStrings: 'emit',
  hyperlinks: 'emit',
  worksheets: 'emit',
};
const workbookReader = new ExcelJS.stream.xlsx.WorkbookReader('./file.xlsx', options);
workbookReader.read();

workbookReader.on('worksheet', worksheet => {
  worksheet.on('row', row => {
  });
});

workbookReader.on('shared-strings', sharedString => {
  // ...
});

workbookReader.on('hyperlinks', hyperlinksReader => {
  // ...
});

workbookReader.on('end', () => {
  // ...
});
workbookReader.on('error', (err) => {
  // ...
});
```

# <a id="browser">浏览器</a>

该库的一部分已经过隔离测试，可在浏览器环境中使用。

由于工作簿阅读器和工作簿编写器的流媒体特性，因此未包含这些内容。
只能使用基于文档的工作簿（有关详细信息，请参阅<a href="#create-a-workbook">创建Workbook </a>）。

例如，在浏览器中使用ExcelJS的代码，请查看github中的<a href="https://github.com/exceljs/exceljs/tree/master/spec/browser"> spec / browser </a>文件夹回购。

## 预先捆绑

以下文件已预先捆绑并包含在dist文件夹中。

* exceljs.js
* exceljs.min.js

# <a id="value-types">值类型</a>

支持以下值类型。

## <a id="null-value">空值</a>

Enum: Excel.ValueType.Null

空值表示缺少值，并且在写入文件时通常不会存储（合并单元格除外）。
  它可用于从单元格中删除值。

例如

```javascript
worksheet.getCell('A1').value = null;
```

## <a id="merge-cell">合并单元格</a>

Enum: Excel.ValueType.Merge

合并单元格的值与另一个“主”单元格绑定。
  分配给合并单元将导致修改主单元。

## <a id="number-value">数值</a>

Enum: Excel.ValueType.Number

A numeric value.

E.g.

```javascript
worksheet.getCell('A1').value = 5;
worksheet.getCell('A2').value = 3.14159;
```

## <a id="string-value">字符串值</a>

Enum: Excel.ValueType.String

A simple text string.

E.g.

```javascript
worksheet.getCell('A1').value = 'Hello, World!';
```

## <a id="date-value">日期值</a>

Enum: Excel.ValueType.Date

A date value, represented by the JavaScript Date type.

E.g.

```javascript
worksheet.getCell('A1').value = new Date(2017, 2, 15);
```

## <a id="hyperlink-value">超链接值</a>

Enum: Excel.ValueType.Hyperlink

A URL with both text and link value.

E.g.
```javascript
// link to web
worksheet.getCell('A1').value = {
  text: 'www.mylink.com',
  hyperlink: 'http://www.mylink.com',
  tooltip: 'www.mylink.com'
};

// internal link
worksheet.getCell('A1').value = { text: 'Sheet2', hyperlink: '#\'Sheet2\'!A1' };
```

## <a id="formula-value">公式值</a>

Enum: Excel.ValueType.Formula

An Excel formula for calculating values on the fly.
  Note that while the cell type will be Formula, the cell may have an effectiveType value that will
  be derived from the result value.

Note that ExcelJS cannot process the formula to generate a result, it must be supplied.

E.g.

```javascript
worksheet.getCell('A3').value = { formula: 'A1+A2', result: 7 };
```

Cells also support convenience getters to access the formula and result:

```javascript
worksheet.getCell('A3').formula === 'A1+A2';
worksheet.getCell('A3').result === 7;
```

### <a id="shared-formula">共享公式</a>

Shared formulae enhance the compression of the xlsx document by increasing the repetition
of text within the worksheet xml.

A shared formula can be assigned to a cell using a new value form:

```javascript
worksheet.getCell('B3').value = { sharedFormula: 'A3', result: 10 };
```

This specifies that the cell B3 is a formula that will be derived from the formula in
A3 and its result is 10.

The formula convenience getter will translate the formula in A3 to what it should be in B3:

```javascript
worksheet.getCell('B3').formula === 'B1+B2';
```

### <a id="formula-type">公式类型</a>

To distinguish between real and translated formula cells, use the formulaType getter:

```javascript
worksheet.getCell('A3').formulaType === Enums.FormulaType.Master;
worksheet.getCell('B3').formulaType === Enums.FormulaType.Shared;
```

Formula type has the following values:

| Name                       |  Value  |
| -------------------------- | ------- |
| Enums.FormulaType.None     |   0     |
| Enums.FormulaType.Master   |   1     |
| Enums.FormulaType.Shared   |   2     |

## <a id="rich-text-value">富文本值</a>

枚举： Excel.ValueType.RichText

富文本格式。

例如
```javascript
worksheet.getCell('A1').value = {
  richText: [
    { text: 'This is '},
    {font: {italic: true}, text: 'italic'},
  ]
};
```

## <a id="boolean-value">布尔值</a>

枚举：Excel.ValueType.Boolean

例如

```javascript
worksheet.getCell('A1').value = true;
worksheet.getCell('A2').value = false;
```

## <a id="error-value">错误值</a>

枚举：Excel.ValueType.Error

例如

```javascript
worksheet.getCell('A1').value = { error: '#N/A' };
worksheet.getCell('A2').value = { error: '#VALUE!' };
```

当前有效的错误文本值为：

| Name                           | Value       |
| ------------------------------ | ----------- |
| Excel.ErrorValue.NotApplicable | #N/A        |
| Excel.ErrorValue.Ref           | #REF!       |
| Excel.ErrorValue.Name          | #NAME?      |
| Excel.ErrorValue.DivZero       | #DIV/0!     |
| Excel.ErrorValue.Null          | #NULL!      |
| Excel.ErrorValue.Value         | #VALUE!     |
| Excel.ErrorValue.Num           | #NUM!       |

# 接口变化

我们尽一切努力建立一个良好的一致界面，不会突破版本，但令人遗憾的是，现在有些事情必须改变以获得更大的利益。

## 0.1.0

### Worksheet.eachRow

Worksheet.eachRow的回调函数中的参数已被交换和更改;它是函数（rowNumber，rowValues），现在它是函数（row，rowNumber），它使它看起来更像是下划线（_.each）函数，并将行对象优先于行号。

### Worksheet.getRow

此函数已从返回稀疏的单元格值数组更改为返回Row对象。这样可以访问行属性，并有助于管理行样式等。

通过Worksheet.getRow（rowNumber）.values仍然可以获得稀疏的单元格值数组;

## 0.1.1

### cell.model

cell.styles重命名为cell.style

## 0.2.44

从Bluebird切换到本机节点Promise的函数返回Promise，如果它们依赖Bluebird的额外功能，它可以破坏调用代码。

为了缓解这种情况，将以下两个更改添加到0.3.0：

* 默认情况下使用功能更全面且仍然与浏览器兼容的promise lib。这个lib支持Bluebird的许多功能，但占用空间要小得多。
* 注入不同Promise实现的选项。有关详细信息，请参阅<a href="#config">配置</a>部分。

# <a id="config">配置</a>

ExcelJS现在支持promise库的依赖注入。
您可以通过在模块中包含以下代码来恢复Bluebird承诺...

```javascript
ExcelJS.config.setValue('promise', require('bluebird'));
```

请注意：我已经专门用蓝鸟测试了ExcelJS（因为直到最近这是它使用的库）。
从我所做的测试来看，它不适用于Q.

# 注意事项

## Dist文件夹

在发布此模块之前，源代码将被转换并以其他方式处理，然后再放入dist/文件夹中。
本自述文件识别两个文件 - 浏览器化的捆绑包和缩小版本。
除了package.json中指定为“main”的文件之外，不保证dist/文件夹的其他任何内容


# <a id="known-issues">已知的问题</a>

## 使用Puppeteer进行测试

此lib中包含的测试套件包括在无头浏览器中执行的小脚本，以验证捆绑的包。在撰写本文时，似乎该测试在Windows Linux子系统中不能很好地发挥作用。

因此，可以通过名为.disable-test-browser的文件来禁用浏览器测试

```bash
sudo apt-get install libfontconfig
```

## Splice vs Merge

如果任何拼接操作影响合并的单元格，则不会正确移动合并组

# <a id="release-history">发布历史</a>

| Version | Changes |
| ------- | ------- |
| 0.0.9   | <ul><li><a href="#number-formats">Number Formats</a></li></ul> |
| 0.1.0   | <ul><li>Bug Fixes<ul><li>"&lt;" and "&gt;" text characters properly rendered in xlsx</li></ul></li><li><a href="#columns">Better Column control</a></li><li><a href="#rows">Better Row control</a></li></ul> |
| 0.1.1   | <ul><li>Bug Fixes<ul><li>More textual data written properly to xml (including text, hyperlinks, formula results and format codes)</li><li>Better date format code recognition</li></ul></li><li><a href="#fonts">Cell Font Style</a></li></ul> |
| 0.1.2   | <ul><li>Fixed potential race condition on zip write</li></ul> |
| 0.1.3   | <ul><li><a href="#alignment">Cell Alignment Style</a></li><li><a href="#rows">Row Height</a></li><li>Some Internal Restructuring</li></ul> |
| 0.1.5   | <ul><li>Bug Fixes<ul><li>Now handles 10 or more worksheets in one workbook</li><li>theme1.xml file properly added and referenced</li></ul></li><li><a href="#borders">Cell Borders</a></li></ul> |
| 0.1.6   | <ul><li>Bug Fixes<ul><li>More compatible theme1.xml included in XLSX file</li></ul></li><li><a href="#fills">Cell Fills</a></li></ul> |
| 0.1.8   | <ul><li>Bug Fixes<ul><li>More compatible theme1.xml included in XLSX file</li><li>Fixed filename case issue</li></ul></li><li><a href="#fills">Cell Fills</a></li></ul> |
| 0.1.9   | <ul><li>Bug Fixes<ul><li>Added docProps files to satisfy Mac Excel users</li><li>Fixed filename case issue</li><li>Fixed worksheet id issue</li></ul></li><li><a href="#set-workbook-properties">Core Workbook Properties</a></li></ul> |
| 0.1.10  | <ul><li>Bug Fixes<ul><li>Handles File Not Found error</li></ul></li><li><a href="#csv">CSV Files</a></li></ul> |
| 0.1.11  | <ul><li>Bug Fixes<ul><li>Fixed Vertical Middle Alignment Issue</li></ul></li><li><a href="#styles">Row and Column Styles</a></li><li><a href="#rows">Worksheet.eachRow supports options</a></li><li><a href="#rows">Row.eachCell supports options</a></li><li><a href="#columns">New function Column.eachCell</a></li></ul> |
| 0.2.0   | <ul><li><a href="#streaming-xlxs-writer">Streaming XLSX Writer</a><ul><li>At long last ExcelJS can support writing massive XLSX files in a scalable memory efficient manner. Performance has been optimised and even smaller spreadsheets can be faster to write than the document writer. Options have been added to control the use of shared strings and styles as these can both have a considerable effect on performance</li></ul></li><li><a href="#rows">Worksheet.lastRow</a><ul><li>Access the last editable row in a worksheet.</li></ul></li><li><a href="#rows">Row.commit()</a><ul><li>For streaming writers, this method commits the row (and any previous rows) to the stream. Committed rows will no longer be editable (and are typically deleted from the worksheet object). For Document type workbooks, this method has no effect.</li></ul></li></ul> |
| 0.2.2   | <ul><li><a href="https://pbs.twimg.com/profile_images/2933552754/fc8c70829ee964c5542ae16453503d37.jpeg">One Billion Cells</a><ul><li>Achievement Unlocked: A simple test using ExcelJS has created a spreadsheet with 1,000,000,000 cells. Made using random data with 100,000,000 rows of 10 cells per row. I cannot validate the file yet as Excel will not open it and I have yet to implement the streaming reader but I have every confidence that it is good since 1,000,000 rows loads ok.</li></ul></li></ul> |
| 0.2.3   | <ul><li>Bug Fixes<ul><li><a href="https://github.com/exceljs/exceljs/issues/18">Merge Cell Styles</a><ul><li>Merged cells now persist (and parse) their styles.</li></ul></li></ul></li><li><a href="#streaming-xlxs-writer">Streaming XLSX Writer</a><ul><li>At long last ExcelJS can support writing massive XLSX files in a scalable memory efficient manner. Performance has been optimised and even smaller spreadsheets can be faster to write than the document writer. Options have been added to control the use of shared strings and styles as these can both have a considerable effect on performance</li></ul></li><li><a href="#rows">Worksheet.lastRow</a><ul><li>Access the last editable row in a worksheet.</li></ul></li><li><a href="#rows">Row.commit()</a><ul><li>For streaming writers, this method commits the row (and any previous rows) to the stream. Committed rows will no longer be editable (and are typically deleted from the worksheet object). For Document type workbooks, this method has no effect.</li></ul></li></ul> |
| 0.2.4   | <ul><li>Bug Fixes<ul><li><a href="https://github.com/exceljs/exceljs/issues/27">Worksheets with Ampersand Names</a><ul><li>Worksheet names are now xml-encoded and should work with all xml compatible characters</li></ul></li></ul></li><li><a href="#rows">Row.hidden</a> & <a href="#columns">Column.hidden</a><ul><li>Rows and Columns now support the hidden attribute.</li></ul></li><li><a href="#worksheet">Worksheet.addRows</a><ul><li>New function to add an array of rows (either array or object form) to the end of a worksheet.</li></ul></li></ul> |
| 0.2.6   | <ul><li>Bug Fixes<ul><li><a href="https://github.com/exceljs/exceljs/issues/87">invalid signature: 0x80014</a>: Thanks to <a href="https://github.com/hasanlussa">hasanlussa</a> for the PR</li></ul></li><li><a href="#defined-names">Defined Names</a><ul><li>Cells can now have assigned names which may then be used in formulas.</li></ul></li><li>Converted Bluebird.defer() to new Bluebird(function(resolve, reject){}). Thanks to user <a href="https://github.com/Nishchit14">Nishchit</a> for the Pull Request</li></ul> |
| 0.2.7   | <ul><li><a href="#data-validations">Data Validations</a><ul><li>Cells can now define validations that controls the valid values the cell can have</li></ul></li></ul> |
| 0.2.8   | <ul><li><a href="rich-text">Rich Text Value</a><ul><li>Cells now support <b><i>in-cell</i></b> formatting - Thanks to <a href="https://github.com/pvadam">Peter ADAM</a></li></ul></li><li>Fixed typo in README - Thanks to <a href="https://github.com/MRdNk">MRdNk</a></li><li>Fixing emit in worksheet-reader - Thanks to <a href="https://github.com/alangunning">Alan Gunning</a></li><li>Clearer Docs - Thanks to <a href="https://github.com/miensol">miensol</a></li></ul> |
| 0.2.9   | <ul><li>Fixed "read property 'richText' of undefined error. Thanks to  <a href="https://github.com/james075">james075</a></li></ul> |
| 0.2.10  | <ul><li>Refactoring Complete. All unit and integration tests pass.</li></ul> |
| 0.2.11  | <ul><li><a href="#outline-level">Outline Levels</a>. Thanks to <a href="https://github.com/cricri">cricri</a> for the contribution.</li><li><a href="#worksheet-properties">Worksheet Properties</a></li><li>Further refactoring of worksheet writer.</li></ul> |
| 0.2.12  | <ul><li><a href="#worksheet-views">Sheet Views</a>. Thanks to <a href="https://github.com/cricri">cricri</a> again for the contribution.</li></ul> |
| 0.2.13  | <ul><li>Fix for <a href="https://github.com/exceljs/exceljs/issues">exceljs might be vulnerable for regular expression denial of service</a>. Kudos to <a href="https://github.com/yonjah">yonjah</a> and <a href="https://www.youtube.com/watch?v=wCfE-9bhY2Y">Josh Emerson</a> for the resolution.</li><li>Fix for <a href="https://github.com/exceljs/exceljs/issues/162">Multiple Sheets opens in 'Group' mode in Excel</a>. My bad - overzealous sheet view code.</li><li>Also fix for empty sheet generating invalid xlsx.</li></ul> |
| 0.2.14  | <ul><li>Fix for <a href="https://github.com/exceljs/exceljs/issues">exceljs might be vulnerable for regular expression denial of service</a>. Kudos to <a href="https://github.com/yonjah">yonjah</a> and <a href="https://www.youtube.com/watch?v=wCfE-9bhY2Y">Josh Emerson</a> for the resolution.</li><li>Fixed <a href="https://github.com/exceljs/exceljs/issues/162">Multiple Sheets opens in 'Group' mode in Excel</a> again. Added <a href="#workbook-views">Workbook views</a>.</li><li>Also fix for empty sheet generating invalid xlsx.</li></ul> |
| 0.2.15  | <ul><li>Added <a href="#page-setup">Page Setup Properties</a>. Thanks to <a href="https://github.com/jackkum">Jackkum</a> for the PR</li></ul> |
| 0.2.16  | <ul><li>New <a href="#page-setup">Page Setup</a> Property: Print Area</li></ul> |
| 0.2.17  | <ul><li>Merged <a href="https://github.com/exceljs/exceljs/pull/114">Fix a bug on phonetic characters</a>. This fixes an issue related to reading workbooks with phonetic text in. Note phonetic text is not properly supported yet - just properly ignored. Thanks to <a href="https://github.com/zephyrrider">zephyrrider</a> and <a href="https://github.com/gen6033">gen6033</a> for the contribution.</li></ul> |
| 0.2.18  | <ul><li>Merged <a href="https://github.com/exceljs/exceljs/pull/175">Fix regression #150: Stream API fails to write XLSX files</a>. Apologies for the regression! Thanks to <a href="https://github.com/danieleds">danieleds</a> for the fix.</li><li>Merged <a href="https://github.com/exceljs/exceljs/pull/114">Fix a bug on phonetic characters</a>. This fixes an issue related to reading workbooks with phonetic text in. Note phonetic text is not properly supported yet - just properly ignored. Thanks to <a href="https://github.com/zephyrrider">zephyrrider</a> and <a href="https://github.com/gen6033">gen6033</a> for the contribution.</li></ul> |
| 0.2.19  | <ul><li>Merged <a href="https://github.com/exceljs/exceljs/pull/119">Update xlsx.js #119</a>. This should make parsing more resilient to open-office documents. Thanks to <a href="https://github.com/nvitaterna">nvitaterna</a> for the contribution.</li></ul> |
| 0.2.20  | <ul><li>Merged <a href="https://github.com/exceljs/exceljs/pull/179">Changes from exceljs/exceljs#127 applied to latest version #179</a>. Fixes parsing of defined name values. Thanks to <a href="https://github.com/agdevbridge">agdevbridge</a> and <a href="https://github.com/priitliivak">priitliivak</a> for the contribution.</li></ul> |
| 0.2.21  | <ul><li>Merged <a href="https://github.com/exceljs/exceljs/pull/135">color tabs for worksheet-writer #135</a>. Modified the behaviour to print deprecation warning as tabColor has moved into options.properties. Thanks to <a href="https://github.com/ethanlook">ethanlook</a> for the contribution.</li></ul> |
| 0.2.22  | <ul><li>Merged <a href="https://github.com/exceljs/exceljs/pull/136">Throw legible error when failing Value.getType() #136</a>. Thanks to <a href="https://github.com/wulfsolter">wulfsolter</a> for the contribution.</li><li>Honourable mention to contributors whose PRs were fixed before I saw them:<ul><li><a href="https://github.com/haoliangyu">haoliangyu</a></li><li><a href="https://github.com/wulfsolter">wulfsolter</a></li></ul></li></ul> |
| 0.2.23  | <ul><li>Merged <a href="https://github.com/exceljs/exceljs/pull/137">Fall back to JSON.stringify() if unknown Cell.Type #137</a> with some modification. If a cell value is assigned to an unrecognisable javascript object, the stored value in xlsx and csv files will  be JSON stringified. Note that if the file is read again, no attempt will be made to parse the stringified JSON text. Thanks to <a href="https://github.com/wulfsolter">wulfsolter</a> for the contribution.</li></ul> |
| 0.2.24  | <ul><li>Merged <a href="https://github.com/exceljs/exceljs/pull/166">Protect cell fix #166</a>. This does not mean full support for protected cells merely that the parser is not confused by the extra xml. Thanks to <a href="https://github.com/jayflo">jayflo</a> for the contribution.</li></ul> |
| 0.2.25  | <ul><li>Added functions to delete cells, rows and columns from a worksheet. Modelled after the Array splice method, the functions allow cells, rows and columns to be deleted (and optionally inserted). See <a href="#columns">Columns</a> and <a href="#rows">Rows</a> for details.<br />Note: <a href="#splice-vs-merge">Not compatible with cell merges</a></li></ul> |
| 0.2.26  | <ul><li>Merged <a href="https://github.com/exceljs/exceljs/pull/184">Update border-xform.js #184</a>Border edges without style will be parsed and rendered as no-border. Thanks to <a href="https://github.com/skumarnk2">skumarnk2</a> for the contribution.</li></ul> |
| 0.2.27  | <ul><li>Merged <a href="https://github.com/exceljs/exceljs/pull/187">Pass views to worksheet-writer #187</a>. Now also passes views to worksheet-writer. Thanks to <a href="https://github.com/Temetz">Temetz</a> for the contribution.</li><li>Merged <a href="https://github.com/exceljs/exceljs/pull/189">Do not escape xml characters when using shared strings #189</a>. Fixing bug in shared strings. Thanks to <a href="https://github.com/tkirda">tkirda</a> for the contribution.</li></ul> |
| 0.2.28  | <ul><li>Merged <a href="https://github.com/exceljs/exceljs/pull/190">Fix tiny bug [Update hyperlink-map.js] #190</a>Thanks to <a href="https://github.com/lszlkss">lszlkss</a> for the contribution.</li><li>Merged <a href="https://github.com/exceljs/exceljs/pull/196">fix typo on sheet view showGridLines option #196</a> "showGridlines" should have been "showGridLines". Thanks to <a href="https://github.com/gadiaz1">gadiaz1</a> for the contribution.</li></ul> |
| 0.2.29  | <ul><li>Merged <a href="https://github.com/exceljs/exceljs/pull/199">Fire finish event instead of end event on write stream #199</a> and <a href="https://github.com/exceljs/exceljs/pull/200">Listen for finish event on zip stream instead of middle stream #200</a>. Fixes issues with stream completion events. Thanks to <a href="https://github.com/junajan">junajan</a> for the contribution.</li></ul> |
| 0.2.30  | <ul><li>Merged <a href="https://github.com/exceljs/exceljs/pull/201">Fix issue #178 #201</a>. Adds the following properties to workbook:<ul><li>title</li><li>subject</li><li>keywords</li><li>category</li><li>description</li><li>company</li><li>manager</li></ul>Thanks to <a href="https://github.com/stavenko">stavenko</a> for the contribution.</li></ul> |
| 0.2.31  | <ul><li>Merged <a href="https://github.com/exceljs/exceljs/pull/203">Fix issue #163: the "spans" attribute of the row element is optional #203</a>. Now xlsx parsing will handle documents without row spans. Thanks to <a href="https://github.com/arturas-vitkauskas">arturas-vitkauskas</a> for the contribution.</li></ul> |
| 0.2.32  | <ul><li>Merged <a href="https://github.com/exceljs/exceljs/pull/208">Fix issue 206 #208</a>. Fixes issue reading xlsx files that have been printed. Also adds "lastPrinted" property to Workbook. Thanks to <a href="https://github.com/arturas-vitkauskas">arturas-vitkauskas</a> for the contribution.</li></ul> |
| 0.2.33  | <ul><li>Merged <a href="https://github.com/exceljs/exceljs/pull/210">Allow styling of cells with no value. #210</a>. Includes Null type cells with style in the rendering parsing. Thanks to <a href="https://github.com/oferns">oferns</a> for the contribution.</li></ul> |
| 0.2.34  | <ul><li>Merged <a href="https://github.com/exceljs/exceljs/pull/212">Fix "Unexpected xml node in parseOpen" bug in LibreOffice documents for attributes dc:language and cp:revision #212</a>. Thanks to <a href="https://github.com/jessica-jordan">jessica-jordan</a> for the contribution.</li></ul> |
| 0.2.35  | <ul><li>Fixed <a href="https://github.com/exceljs/exceljs/issues/74">Getting a column/row count #74</a>. <a href="#worksheet-metrics">Worksheet</a> now has rowCount and columnCount properties (and actual variants), <a href="row">Row</a> has cellCount.</li></ul> |
| 0.2.36  | <ul><li>Merged <a href="https://github.com/exceljs/exceljs/pull/217">Stream reader fixes #217</a>. Thanks to <a href="https://github.com/kturney">kturney</a> for the contribution.</li></ul> |
| 0.2.37  | <ul><li>Merged <a href="https://github.com/exceljs/exceljs/pull/225">Fix output order of Sheet Properties #225</a>. Thanks to <a href="https://github.com/keeneym">keeneym</a> for the contribution.</li><li>Merged <a href="https://github.com/exceljs/exceljs/pull/231">remove empty worksheet[0] from _worksheets #231</a>. Thanks to <a href="https://github.com/pookong">pookong</a> for the contribution.</li><li>Merged <a href="https://github.com/exceljs/exceljs/pull/232">do not skip empty string in shared strings so that indexes match #232</a>. Thanks again to <a href="https://github.com/pookong">pookong</a> for the contribution.</li><li>Merged <a href="https://github.com/exceljs/exceljs/pull/233">use shared strings for streamed writes #233</a>. Thanks again to <a href="https://github.com/pookong">pookong</a> for the contribution.</li></ul> |
| 0.2.38  | <ul><li>Merged <a href="https://github.com/exceljs/exceljs/pull/236">Add a comment for issue #216 #236</a>. Thanks to <a href="https://github.com/jsalwen">jsalwen</a> for the contribution.</li><li>Merged <a href="https://github.com/exceljs/exceljs/pull/237">Start on support for 1904 based dates #237</a>. Fixed date handling in documents with the 1904 flag set. Thanks to <a href="https://github.com/holm">holm</a> for the contribution.</li></ul> |
| 0.2.39  | <ul><li>Merged <a href="https://github.com/exceljs/exceljs/pull/245">Stops Bluebird warning about unreturned promise #245</a>. Thanks to <a href="https://github.com/robinbullocks4rb">robinbullocks4rb</a> for the contribution. </li> <li> Merged <a href="https://github.com/exceljs/exceljs/pull/247">Added missing dependency: col-cache.js #247</a>. Thanks to <a href="https://github.com/Manish2005">Manish2005</a> for the contribution. </li> </ul> |
| 0.2.42  | <ul><li>Browser Compatible!<ul><li>Well mostly. I have added a browser sub-folder that contains a browserified bundle and an index.js that can be used to generate another. See <a href="#browser">Browser</a> section for details.</li></ul></li><li>Fixed corrupted theme.xml. Apologies for letting that through.</li><li>Merged <a href="https://github.com/exceljs/exceljs/pull/253">[BUGFIX] data validation formulae undefined #253</a>. Thanks to <a href="https://github.com/jayflo">jayflo</a> for the contribution.</li></ul> |
| 0.2.43  | <ul><li>Merged <a href="https://github.com/exceljs/exceljs/pull/255">added a (maybe partial) solution to issue 99. i wasn't able to create an appropriate test #255</a>. This fixes <a href="https://github.com/exceljs/exceljs/issues/99">Too few data or empty worksheet generate malformed excel file #99</a>. Thanks to <a href="https://github.com/mminuti">mminuti</a> for the contribution.</li></ul> |
| 0.2.44  | <ul><li>Reduced Dependencies.<ul><li>Goodbye lodash, goodbye bluebird. Minified bundle is now just over half what it was in the first version.</li></ul></li></ul> |
| 0.2.45  | <ul><li>Merged <a href="https://github.com/exceljs/exceljs/pull/256">Sheets with hyperlinks and data validations are corrupted #256</a>. Thanks to <a href="https://github.com/simon-stoic">simon-stoic</a> for the contribution.</li></ul> |
| 0.2.46  | <ul><li>Merged <a href="https://github.com/exceljs/exceljs/pull/259">Exclude character controls from XML output. Fixes #234 #262</a>. Thanks to <a href="https://github.com/holm">holm</a> for the contribution.</li><li>Merged <a href="https://github.com/exceljs/exceljs/pull/262">Add support for identifier #259</a>. This fixes <a href="https://github.com/exceljs/exceljs/issues/234">Broken XLSX because of "vertical tab" ascii character in a cell #234</a>. Thanks to <a href="https://github.com/NOtherDev">NOtherDev</a> for the contribution.</li></ul> |
| 0.3.0   | <ul><li>Addressed <a href="https://github.com/exceljs/exceljs/issues/266">Breaking change removing bluebird #266</a>. Appologies for any inconvenience.</li><li>Added Promise library dependency injection. See <a href="#config">Config</a> section for more details.</li></ul> |
| 0.3.1   | <ul><li>Merged <a href="https://github.com/exceljs/exceljs/pull/279">Update dependencies #279</a>. Thanks to <a href="https://github.com/holm">holm</a> for the contribution.</li><li>Merged <a href="https://github.com/exceljs/exceljs/pull/267">Minor fixes for stream handling #267</a>. Thanks to <a href="https://github.com/holm">holm</a> for the contribution.</li><li>Added automated tests in phantomjs for the browserified code.</li></ul> |
| 0.4.0   | <ul><li>Fixed issue <a href="https://github.com/exceljs/exceljs/issues/278">Boolean cell with value ="true" is returned as 1 #278</a>. The fix involved adding two new Call Value types:<ul><li><a href="#boolean-value">Boolean Value</a></li><li><a href="#error-value">Error Value</a></li></ul>Note: Minor version has been bumped up to 4 as this release introduces a couple of interface changes:<ul><li>Boolean cells previously will have returned 1 or 0 will now return true or false</li><li>Error cells that previously returned a string value will now return an error structure</li></ul></li><li>Fixed issue <a href="https://github.com/exceljs/exceljs/issues/280">Code correctness - setters don't return a value #280</a>.</li><li>Addressed issue <a href="https://github.com/exceljs/exceljs/issues/288">v0.3.1 breaks meteor build #288</a>.</li></ul> |
| 0.4.1   | <ul><li>Merged <a href="https://github.com/exceljs/exceljs/pull/285">Add support for cp:contentStatus #285</a>. Thanks to <a href="https://github.com/holm">holm</a> for the contribution.</li><li>Merged <a href="https://github.com/exceljs/exceljs/pull/286">Fix Valid characters in XML (allow \n and \r when saving) #286</a>. Thanks to <a href="https://github.com/Rycochet">Rycochet</a> for the contribution.</li><li>Fixed <a href="https://github.com/exceljs/exceljs/issues/275">hyperlink with query arguments corrupts workbook #275</a>. The hyperlink target is not escaped before serialising in the xml.</li></ul> |
| 0.4.2   | <ul><li><p>Addressed the following issues:<ul><li><a href="https://github.com/exceljs/exceljs/issues/290">White text and borders being changed to black #290</a></li><li><a href="https://github.com/exceljs/exceljs/issues/261">Losing formatting/pivot table from loaded file #261</a></li><li><a href="https://github.com/exceljs/exceljs/issues/272">Solid fill become black #272</a></li></ul>These issues are potentially caused by a bug that caused colours with zero themes, tints or indexes to be rendered and parsed incorrectly.</p><p>Regarding themes: the theme files stored inside the xlsx container hold important information regarding colours, styles etc and if the theme information from a loaded xlsx file is lost, the results can be unpredictable and undesirable. To address this, when an ExcelJS Workbook parses an XLSX file, it will preserve any theme files it finds and include them when writing to a new XLSX. If this behaviour is not desired, the Workbook class exposes a clearThemes() function which will drop the theme content. Note that this behaviour is only implemented in the document based Workbook class, not the streamed Reader and Writer.</p></li></ul> |
| 0.4.3   | <ul><li>Merged <a href="https://github.com/exceljs/exceljs/pull/294">Support error references in cell ranges #294</a>. Thanks to <a href="https://github.com/holm">holm</a> for the contribution.</li></ul> |
| 0.4.4   | <ul><li>Merged <a href="https://github.com/exceljs/exceljs/pull/297">Issue with copied cells #297</a>. This merge adds support for shared formulas. Thanks to <a href="https://github.com/muscapades">muscapades</a> for the contribution.</li></ul> |
| 0.4.6   | <ul><li>Merged <a href="https://github.com/exceljs/exceljs/pull/304">Correct spelling #304</a>. Thanks to <a href="https://github.com/toanalien">toanalien</a> for the contribution.</li><li>Merged <a href="https://github.com/exceljs/exceljs/pull/304">Added support for auto filters #306</a>. This adds <a href="#auto-filters">Auto Filters</a> to the Worksheet. Thanks to <a href="https://github.com/C4rmond4i">C4rmond4i</a> for the contribution.</li><li>Restored NodeJS 4.0.0 compatability by removing the destructuring code. My apologies for any inconvenience.</li></ul> |
| 0.4.9   | <ul><li>Switching to transpiled code for distribution. This will ensure compatability with 4.0.0 and above from here on. And it will also allow use of much more expressive JS code in the lib folder!</li><li><a href="#images">Basic Image Support!</a>Images can now be added to worksheets either as a tiled background or stretched over a range. Note: other features like rotation, etc. are not supported yet and will reqeuire further work.</li></ul> |
| 0.4.10  | <ul><li>Merged <a href="https://github.com/exceljs/exceljs/pull/319">Add missing Office Rels #319</a>. Thanks goes to <a href="https://github.com/mauriciovillalobos">mauriciovillalobos</a> for the contribution.</li><li>Merged <a href="https://github.com/exceljs/exceljs/pull/320">Add printTitlesRow Support #320</a> Thanks goes to <a href="https://github.com/psellers89">psellers89</a> for the contribution.</li></ul> |
| 0.4.11  | <ul><li>Merged <a href="https://github.com/exceljs/exceljs/pull/327">Avoid error on anchor with no media #327</a>. Thanks goes to <a href="https://github.com/holm">holm</a> for the contribution.</li><li>Merged <a href="https://github.com/exceljs/exceljs/pull/332">Assortment of fixes for streaming read #332</a>. Thanks goes to <a href="https://github.com/holm">holm</a> for the contribution.</li></ul> |
| 0.4.12  | <ul><li>Merged <a href="https://github.com/exceljs/exceljs/pull/334">Don’t set address if hyperlink r:id is undefined #334</a>. Thanks goes to <a href="https://github.com/holm">holm</a> for the contribution.</li></ul> |
| 0.4.13  | <ul><li>Merged <a href="https://github.com/exceljs/exceljs/pull/343">Issue 296 #343</a>. This fixes <a href="https://github.com/exceljs/exceljs/issues/296">Issue with writing newlines #296</a>. Thanks goes to <a href="https://github.com/holly-weisser">holly-weisser</a> for the contribution.</li></ul> |
| 0.4.14  | <ul><li>Merged <a href="https://github.com/exceljs/exceljs/pull/350">Syntax highlighting added ✨ #350</a>. Thanks goes to <a href="https://github.com/rmariuzzo">rmariuzzo</a> for the contribution.</li></ul> |
| 0.5.0   | <ul><li>Merged <a href="https://github.com/exceljs/exceljs/pull/356">Fix right to left issues #356</a>. Fixes <a href="https://github.com/exceljs/exceljs/issues/72">Add option to RTL file #72</a> and <a href="https://github.com/exceljs/exceljs/issues/126">Adding an option to set RTL worksheet #126</a>. Big thank you to <a href="https://github.com/alitaheri">alitaheri</a> for this contribution.</li></ul> |
| 0.5.1   | <ul><li>Merged <a href="https://github.com/exceljs/exceljs/pull/364">Fix #345 TypeError: Cannot read property 'date1904' of undefined #364</a>. This fixes <a href="https://github.com/exceljs/exceljs/issues/345">TypeError: Cannot read property 'date1904' of undefined #345</a>. Thanks to <a href="https://github.com/Diluka">Diluka</a> for this contribution.</li></ul>
| 0.6.0   | <ul><li>Merged <a href="https://github.com/exceljs/exceljs/pull/389">Add rowBreaks feature. #389</a>. Thanks to <a href="https://github.com/brucejo75">brucejo75</a> for this contribution.</li></ul> |
| 0.6.1   | <ul><li>Merged <a href="https://github.com/exceljs/exceljs/pull/403">Guard null model fields - fix and tests #403</a>. Thanks to <a href="https://github.com/shdd-cjharries">thecjharries</a> for this contribution. Also thanks to <a href="https://github.com/Rycochet">Ryc O'Chet</a> for help with reviewing.</li></ul> |
| 0.6.2   | <ul><li>Merged <a href="https://github.com/exceljs/exceljs/pull/396">Add some comments in readme according csv importing #396</a>. Thanks to <a href="https://github.com/Imperat">Michael Lelyakin</a> for this contribution. Also thanks to <a href="https://github.com/planemar">planemar</a> for help with reviewing. This also closes <a href="https://github.com/exceljs/exceljs/issues/395">csv to stream doesn't work #395</a>.</li></ul> |
| 0.7.0   | <ul><li>Merged <a href="https://github.com/exceljs/exceljs/pull/407">Impl &lt;xdr:twoCellAnchor editAs=oneCell&gt; #407</a>. Thanks to <a href="https://github.com/Ockejanssen">Ocke Janssen</a> and <a href="https://github.com/kay-ramme">Kay Ramme</a> for this contribution. This change allows control on how images are anchored to cells.</li></ul> |
| 0.7.1   | <ul><li>Merged <a href="https://github.com/exceljs/exceljs/pull/423">Don't break when attempting to import a zip file that's not an Excel file (eg. .numbers) #423</a>. Thanks to <a href="https://github.com/papandreou">Andreas Lind</a> for this contribution. This change makes exceljs more reslilient when opening non-excel files.</li><li>Merged <a href="https://github.com/exceljs/exceljs/pull/434">Fixes #419 : Updates readme. #434</a>. Thanks to <a href="https://github.com/getsomecoke">Vishnu Kyatannawar</a> for this contribution.</li><li>Merged <a href="https://github.com/exceljs/exceljs/pull/436">Don't break when docProps/core.xml contains a &lt;cp:version&gt; tag #436</a>. Thanks to <a href="https://github.com/papandreou">Andreas Lind</a> for this contribution. This change handles core.xml files with empty version tags.</li></ul>
| 0.8.0   | <ul><li>Merged <a href="https://github.com/exceljs/exceljs/pull/442">Add Base64 Image support for the .addImage() method #442</a>. Thanks to <a href="https://github.com/jwmann">James W Mann</a> for this contribution.</li><li>Merged <a href="https://github.com/exceljs/exceljs/pull/453">update moment to 2.19.3 #453</a>. Thanks to <a href="https://github.com/cooltoast">Markan Patel</a> for this contribution.</li></ul> |
| 0.8.1   | <ul><li> Merged <a href="https://github.com/exceljs/exceljs/pull/457">Additional information about font family property #457</a>. Thanks to <a href="https://github.com/kayakyakr">kayakyakr</a> for this contribution. </li> <li> Merged <a href="https://github.com/exceljs/exceljs/pull/459">Fixes #458 #459</a>. This fixes <a href="https://github.com/exceljs/exceljs/issues/458">Add style to column causes it to be hidden #458</a>. Thanks to <a href="https://github.com/AJamesPhillips">Alexander James Phillips</a> for this contribution. </li> </ul> |
| 0.8.2   | <ul><li>Merged <a href="https://github.com/exceljs/exceljs/pull/466">Don't break when loading an Excel file containing a chartsheet #466</a>. Thanks to <a href="https://github.com/papandreou">Andreas Lind</a> for this contribution. </li> <li> Merged <a href="https://github.com/exceljs/exceljs/pull/471">Hotfix/sheet order#257 #471</a>. This fixes <a href="https://github.com/exceljs/exceljs/issues/257">Sheet Order #257</a>. Thanks to <a href="https://github.com/robbi">Robbi</a> for this contribution. </li> </ul> |
| 0.8.3   | <ul> <li> Assimilated <a href="https://github.com/exceljs/exceljs/pull/463">fix #79 outdated dependencies in unzip2</a>. Thanks to <a href="https://github.com/jsamr">Jules Sam. Randolph</a> for starting this fix and a really big thanks to <a href="https://github.com/kachkaev">Alexander Kachkaev</a> for finding the final solution. </li> </ul> |
| 0.8.4   | <ul> <li> Merged <a href="https://github.com/exceljs/exceljs/pull/479">Round Excel date to nearest millisecond when converting to javascript date #479</a>. Thanks to <a href="https://github.com/bjet007">Benoit Jean</a> for this contribution. </li> </ul> |
| 0.8.5   | <ul> <li> Merged <a href="https://github.com/exceljs/exceljs/pull/485">Bug fix: wb.worksheets/wb.eachSheet caused getWorksheet(0) to return sheet #485</a>. Thanks to <a href="https://github.com/mah110020">mah110020</a> for this contribution. </li> </ul> |
| 0.9.0   | <ul> <li> Merged <a href="https://github.com/exceljs/exceljs/pull/489">Feature/issue 424 #489</a>. This fixes <a href="https://github.com/exceljs/exceljs/issues/424">No way to control summaryBelow or summaryRight #424</a>. Many thanks to <a href="https://github.com/sarahdmsi">Sarah</a> for this contribution. </li> </ul>  |
| 0.9.1   | <ul> <li> Merged <a href="https://github.com/exceljs/exceljs/pull/490">add type definition #490</a>. This adds type definitions to ExcelJS! Many thanks to <a href="https://github.com/taoqf">taoqf</a> for this contribution. </li> </ul> |
| 1.0.0   | <ul> <li> Merged <a href="https://github.com/exceljs/exceljs/pull/494">Add Node 8 and Node 9 to continuous integration testing #494</a>. Many thanks to <a href="https://github.com/cooltoast">Markan Patel</a> for this contribution. </li> <li> Merged <a href="https://github.com/exceljs/exceljs/pull/508">Small README fix #508</a>. Many thanks to <a href="https://github.com/lbguilherme">Guilherme Bernal</a> for this contribution. </li> <li> Merged <a href="https://github.com/exceljs/exceljs/pull/501">Add support for inlineStr, including rich text #501</a>. Many thanks to <a href="https://github.com/linguamatics-pdenes">linguamatics-pdenes</a> and <a href="https://github.com/robscotts4rb">Rob Scott</a> for their efforts towards this contribution. Since this change is technically a breaking change (the rendered XML for inline strings will change) I'm making this a major release! </li> </ul> |
| 1.0.1   | <ul> <li> Fixed <a href="https://github.com/exceljs/exceljs/issues/520">spliceColumns problem when the number of columns are important #520</a>. </li> </ul> |
| 1.0.2   | <ul> <li> Merged <a href="https://github.com/exceljs/exceljs/pull/524">Loosen exceljs's dependency requirements for moment #524</a>. Many thanks to <a href="https://github.com/nicoladefranceschi">nicoladefranceschi</a> for this contribution. This change addresses <a href="https://github.com/exceljs/exceljs/issues/517">Ability to use external "moment" package #517</a>. </li> </ul> |
| 1.1.0   | <ul> <li> Addressed <a href="https://github.com/exceljs/exceljs/issues/514">Is there a way inserting values in columns. #514</a>. Added a new getter/setter property to Column to get and set column values (see <a href="#columns">Columns</a> for details). </li> </ul> |
| 1.1.1   | <ul> <li> Merged <a href="https://github.com/exceljs/exceljs/pull/532">Include index.d.ts in published packages #532</a>. To fix <a href="https://github.com/exceljs/exceljs/issues/525">TypeScript definitions missing from npm package #525</a>. Many thanks to <a href="https://github.com/saschanaz">Kagami Sascha Rosylight</a> for this contribution. </li> </ul> |
| 1.1.2   | <ul> <li> Merged <a href="https://github.com/exceljs/exceljs/pull/536">Don't break when docProps/core.xml contains <cp:contentType /> #536</a>. Many thanks to <a href="https://github.com/papandreou">Andreas Lind</a> (and reviewers) for this contribution. </li> </ul> |
| 1.1.3   | <ul> <li> Merged <a href="https://github.com/exceljs/exceljs/pull/537">Try to handle the case where a &lt;c&gt; element is missing an r attribute #537</a>. Many thanks to <a href="https://github.com/papandreou">Andreas Lind</a> for this contribution. </li> </ul> |
| 1.2.0   | <ul> <li> Merged <a href="https://github.com/exceljs/exceljs/pull/544">Add dateUTC flag to CSV Writing #544</a>. Many thanks to <a href="https://github.com/zgriesinger">Zackery Griesinger</a> for this contribution. </li> </ul> |
| 1.2.1   | <ul> <li> Merged <a href="https://github.com/exceljs/exceljs/pull/547">worksheet name is writable #547</a>. Many thanks to <a href="https://github.com/f111fei">xzper</a> for this contribution. </li> </ul> |
| 1.3.0   | <ul> <li> Merged <a href="https://github.com/exceljs/exceljs/pull/549">Add CSV write buffer support #549</a>. Many thanks to <a href="https://github.com/jloveridge">Jarom Loveridge</a> for this contribution. </li> </ul> |
| 1.4.2   | <ul> <li> Merged <a href="https://github.com/exceljs/exceljs/pull/541">Discussion: Customizable row/cell limit #541</a>. Many thanks to <a href="https://github.com/papandreou">Andreas Lind</a> for this contribution. </li> </ul> |
| 1.4.3   | <ul> <li> Merged <a href="https://github.com/exceljs/exceljs/pull/552">Get the right text out of hyperlinked formula cells #552</a>. Many thanks to <a href="https://github.com/papandreou">Andreas Lind</a> and <a href="https://github.com/holm">Christian Holm</a> for this contribution. </li> </ul> |
| 1.4.5   | <ul> <li> Merged <a href="https://github.com/exceljs/exceljs/pull/556">Add test case with a huge file #556</a>. Many thanks to <a href="https://github.com/papandreou">Andreas Lind</a> and <a href="https://github.com/holm">Christian Holm</a> for this contribution. </li> </ul> |
| 1.4.6   | <ul> <li> Merged <a href="https://github.com/exceljs/exceljs/pull/557">Update README.md to reflect correct functionality of row.addPageBreak() #557</a>. Many thanks to <a href="https://github.com/raj7desai">RajDesai</a> for this contribution. </li> <li> Merged <a href="https://github.com/exceljs/exceljs/pull/558">fix index.d.ts #558</a>. Many thanks to <a href="https://github.com/Diluka">Diluka</a> for this contribution. </li> </ul> |
| 1.4.7   | <ul> <li> Merged <a href="https://github.com/exceljs/exceljs/pull/562">List /xl/sharedStrings.xml in [Content_Types].xml only if one of the … #562</a>. Many thanks to <a href="https://github.com/priidikvaikla">Priidik Vaikla</a> for this contribution. </li> </ul> |
| 1.4.8   | <ul> <li> Merged <a href="https://github.com/exceljs/exceljs/pull/562">List /xl/sharedStrings.xml in [Content_Types].xml only if one of the … #562</a>. Many thanks to <a href="https://github.com/priidikvaikla">Priidik Vaikla</a> for this contribution. </li> <li> Fixed issue with above where shared strings were used but the content type was not added. </li> </ul> |
| 1.4.9   | <ul> <li> Merged <a href="https://github.com/exceljs/exceljs/pull/562">List /xl/sharedStrings.xml in [Content_Types].xml only if one of the … #562</a>. Many thanks to <a href="https://github.com/priidikvaikla">Priidik Vaikla</a> for this contribution. </li> <li> Fixed issue with above where shared strings were used but the content type was not added. </li> <li> Fixed issue <a href="https://github.com/exceljs/exceljs/issues/581">1.4.8 broke writing Excel files with useSharedStrings:true #581</a>. </li> </ul> |
| 1.4.10  | <ul> <li> Merged <a href="https://github.com/exceljs/exceljs/pull/564">core-xform: Tolerate a missing cp: namespace for the coreProperties element #564</a>. Many thanks to <a href="https://github.com/papandreou">Andreas Lind</a> for this contribution. </li> </ul> |
| 1.4.12  | <ul> <li> Merged <a href="https://github.com/exceljs/exceljs/pull/567">Avoid error on malformed address #567</a>. Many thanks to <a href="https://github.com/papandreou">Andreas Lind</a> for this contribution. </li> <li> Merged <a href="https://github.com/exceljs/exceljs/pull/571">Added a missing Promise&lt;void&gt; in index.d.ts #571</a>. Many thanks to <a href="https://github.com/carboneater">Gabriel Fournier</a> for this contribution. This release should fix <a href="https://github.com/exceljs/exceljs/issues/548">Is workbook.commit() still a promise or not #548</a> </li> </ul> |
| 1.4.13  | <ul> <li> Merged <a href="https://github.com/exceljs/exceljs/pull/574">Issue #488 #574</a>. Many thanks to <a href="https://github.com/dljenkins">dljenkins</a> for this contribution. This release should fix <a href="https://github.com/exceljs/exceljs/issues/488">Invalid time value Exception #488</a>. </li> </ul> |
| 1.5.0   | <ul> <li> Merged <a href="https://github.com/exceljs/exceljs/pull/577">Sheet add state for hidden or show #577</a>. Many thanks to <a href="https://github.com/Hsinfu">Freddie Hsinfu Huang</a> for this contribution. This release should fix <a href="https://github.com/exceljs/exceljs/issues/226">hide worksheet and reorder sheets #226</a>. </li> </ul> |
| 1.5.1   | <ul> <li> Merged <a href="https://github.com/exceljs/exceljs/pull/582">Update index.d.ts #582</a>. Many thanks to <a href="https://github.com/hankolsen">hankolsen</a> for this contribution. </li> <li> Merged <a href="https://github.com/exceljs/exceljs/pull/584">Decode the _x<4 hex chars>_ escape notation in shared strings #584</a>. Many thanks to <a href="https://github.com/papandreou">Andreas Lind</a> for this contribution. </li> </ul> |
| 1.6.0   | <ul> <li> Added .html property to Cells to facilitate html-safe rendering. See <a href="#handling-individual-cells">Handling Individual Cells</a> for details. </li> </ul> |
| 1.6.1   | <ul> <li> Merged <a href="https://github.com/exceljs/exceljs/pull/587">Fix Issue #488 where dt is an invalid date format. #587</a> to fix  <a href="https://github.com/exceljs/exceljs/issues/488">Invalid time value Exception #488</a>. Many thanks to <a href="https://github.com/ilijaz">Iliya Zubakin</a> for this contribution. </li> </ul> |
| 1.6.2   | <ul> <li> Merged <a href="https://github.com/exceljs/exceljs/pull/587">Fix Issue #488 where dt is an invalid date format. #587</a> to fix  <a href="https://github.com/exceljs/exceljs/issues/488">Invalid time value Exception #488</a>. Many thanks to <a href="https://github.com/ilijaz">Iliya Zubakin</a> for this contribution. </li> <li> Merged <a href="https://github.com/exceljs/exceljs/pull/590">drawing element must be below rowBreaks according to spec or corrupt worksheet #590</a> Many thanks to <a href="https://github.com/nevace">Liam Neville</a> for this contribution. </li> </ul> |
| 1.6.3   | <ul> <li> Merged <a href="https://github.com/exceljs/exceljs/pull/595">set type optional #595</a> Many thanks to <a href="https://github.com/taoqf">taoqf</a> for this contribution. </li> <li> Merged <a href="https://github.com/exceljs/exceljs/pull/578">Fix some xlsx stream read xlsx not in guaranteed order problem #578</a> Many thanks to <a href="https://github.com/KMethod">KMethod</a> for this contribution. </li> <li> Merged <a href="https://github.com/exceljs/exceljs/pull/599">Fix formatting issue in README #599</a> Many thanks to <a href="https://github.com/getsomecoke">Vishnu Kyatannawar</a> for this contribution. </li> </ul> |
| 1.7.0   | <ul> <li> Merged <a href="https://github.com/exceljs/exceljs/pull/602">Ability to set tooltip for hyperlink #602</a> Many thanks to <a href="https://github.com/kalexey89">Kuznetsov Aleksey</a> for this contribution. </li> </ul> |
| 1.8.0   | <ul> <li> Merged <a href="https://github.com/exceljs/exceljs/pull/636">Fix misinterpreted ranges from &lt;definedName&gt; #636</a> Many thanks to <a href="https://github.com/papandreou">Andreas Lind</a> for this contribution. </li> </li> <li> Merged <a href="https://github.com/exceljs/exceljs/pull/640">Add LGTM code quality badges #640</a> Many thanks to <a href="https://github.com/xcorail">Xavier RENE-CORAIL</a> for this contribution. </li> <li> Merged <a href="https://github.com/exceljs/exceljs/pull/646">Add type definition for Column.values #646</a> Many thanks to <a href="https://github.com/emlai">Emil Laine</a> for this contribution. This fixes <a href="https://github.com/exceljs/exceljs/issues/645">Column.values is missing TypeScript definitions #645</a>. </li> <li> Merged <a href="https://github.com/exceljs/exceljs/pull/663">Update README.md with load() option #663</a> Many thanks to <a href="https://github.com/thinksentient">Joanna Walker</a> for this contribution. </li> <li> Merged <a href="https://github.com/exceljs/exceljs/pull/677">fixed packages according to npm audit #677</a> Many thanks to <a href="https://github.com/misleadingTitle">Manuel Minuti</a> for this contribution. </li> <li> Merged <a href="https://github.com/exceljs/exceljs/pull/699">Update index.d.ts #699</a> Many thanks to <a href="https://github.com/rayyen">Ray Yen</a> for this contribution. </li> <li> Merged <a href="https://github.com/exceljs/exceljs/pull/708">Replaced node-unzip-2 to unzipper package which is more robust #708</a> Many thanks to <a href="https://github.com/johnmalkovich100">johnmalkovich100</a> for this contribution. </li> <li> Merged <a href="https://github.com/exceljs/exceljs/pull/728">Read worksheet hidden state #728</a> Many thanks to <a href="https://github.com/LesterLyu">Dishu(Lester) Lyu</a> for this contribution. </li> <li> Merged <a href="https://github.com/exceljs/exceljs/pull/736">add Worksheet.state typescript definition fix #714 #736</a> Many thanks to <a href="https://github.com/ilyes-kechidi">Ilyes Kechidi</a> for this contribution. This fixes <a href="https://github.com/exceljs/exceljs/issues/714">Worksheet State does not exist in index.d.ts #714</a>. </li> </ul> |
| 1.9.0   | <ul> <li> Merged <a href="https://github.com/exceljs/exceljs/pull/702">Improvements for images (correct reading/writing possitions) #702</a>. This fixes <a href="https://github.com/exceljs/exceljs/issues/650">Image location don't respect Column width #650</a> and <a href="https://github.com/exceljs/exceljs/issues/467">Image position - stretching image #467</a>. Many thanks to <a href="https://github.com/Siemienik">Siemienik Paweł</a> for this contribution. </li> </li> </ul> |
| 1.9.1   | <ul> <li> Merged <a href="https://github.com/exceljs/exceljs/pull/619">Add Typescript support for formulas without results #619</a>. Many thanks to <a href="https://github.com/Wolfchin">Loursin</a> for this contribution. </li> </li> <li> Merged <a href="https://github.com/exceljs/exceljs/pull/737">Fix existing row styles when using spliceRows #737</a>. Many thanks to <a href="https://github.com/cxam">cxam</a> for this contribution. </li> </li> <li> Merged <a href="https://github.com/exceljs/exceljs/pull/774">Consistent code quality #774</a>. Many thanks to <a href="https://github.com/alubbe">Andreas Lubbe</a> for this contribution. </li> </li> </ul> |
| 1.10.0  | <ul> <li> Fixed effect of splicing rows and columns on defined names </li> <li> Merged <a href="https://github.com/exceljs/exceljs/pull/746">Add support for adding images anchored to one cell #746</a>. Many thanks to <a href="https://github.com/karlvr">Karl von Randow</a> for this contribution. </li> <li> Merged <a href="https://github.com/exceljs/exceljs/pull/758">Add vertical align property #758</a>. Many thanks to <a href="https://github.com/MikeZyatkov">MikeZyatkov</a> for this contribution. </li> <li> Merged <a href="https://github.com/exceljs/exceljs/pull/775">Replace the temp lib to tmp #775</a>. Many thanks to <a href="https://github.com/coldhiber">Ivan Sotnikov</a> for this contribution. </li> <li> Merged <a href="https://github.com/exceljs/exceljs/pull/780">Replace the temp lib to tmp #775</a>. Many thanks to <a href="https://github.com/alubbe">Andreas Lubbe</a> for this contribution. </li> <li> Merged <a href="https://github.com/exceljs/exceljs/pull/793">Update Worksheet.dimensions return type #793</a>. Many thanks to <a href="https://github.com/Siemienik">Siemienik Paweł</a> for this contribution. </li> <li> Merged <a href="https://github.com/exceljs/exceljs/pull/795">One more types fix #795</a>. Many thanks to <a href="https://github.com/Siemienik">Siemienik Paweł</a> for this contribution. </li> </ul> |
| 1.11.0  | <ul> <li> Merged <a href="https://github.com/exceljs/exceljs/pull/776">Add the ability to bail out of parsing if the number of columns exceeds a given limit #776</a>. Many thanks to <a href="https://github.com/papandreou">Andreas Lind</a> for this contribution. </li> <li> Merged <a href="https://github.com/exceljs/exceljs/pull/799">Add support for repeated columns on every page when printing. #799</a>. Many thanks to <a href="https://github.com/FreakenK">Jasmin Auger</a> for this contribution. </li> <li> Merged <a href="https://github.com/exceljs/exceljs/pull/815">Do not use a promise polyfill on modern setups #815</a>. Many thanks to <a href="https://github.com/alubbe">Andreas Lubbe</a> for this contribution. </li> <li> Merged <a href="https://github.com/exceljs/exceljs/pull/807">copy LICENSE to the dist folder #807</a>. Many thanks to <a href="https://github.com/zypA13510">Yuping Zuo</a> for this contribution. </li> <li> Merged <a href="https://github.com/exceljs/exceljs/pull/813">Avoid unhandled rejection on XML parse error #813</a>. Many thanks to <a href="https://github.com/papandreou">Andreas Lind</a> for this contribution. </li> </ul> |
| 1.12.0  | <ul> <li> Merged <a href="https://github.com/exceljs/exceljs/pull/819">(chore) increment unzipper to 0.9.12 to address npm advisory 886 #819</a>. Many thanks to <a href="https://github.com/kreig303">Kreig Zimmerman</a> for this contribution. </li> <li> Merged <a href="https://github.com/exceljs/exceljs/pull/817">docs(README): improve docs #817</a>. Many thanks to <a href="https://github.com/zypA13510">Yuping Zuo</a> for this contribution. </li> <li> <p> Merged <a href="https://github.com/exceljs/exceljs/pull/823">add comment support #529 #823</a>. Many thanks to <a href="https://github.com/ilimei">ilimei</a> for this contribution. </p> <p>This fixes the following issues:</p> <ul> <li><a href="https://github.com/exceljs/exceljs/issues/202">Is it possible to add comment on a cell? #202</a></li> <li><a href="https://github.com/exceljs/exceljs/issues/451">Add comment to cell #451</a></li> <li><a href="https://github.com/exceljs/exceljs/issues/503">Excel add comment on cell #503</a></li> <li><a href="https://github.com/exceljs/exceljs/issues/529">How to add Cell comment #529</a></li> <li><a href="https://github.com/exceljs/exceljs/issues/707">Please add example to how I can insert comments for a cell #707</a></li> </ul> </li> </ul> |
| 1.12.1  | <ul> <li> Merged <a href="https://github.com/exceljs/exceljs/pull/822">fix issue with print area defined name corrupting file #822</a>. Many thanks to <a href="https://github.com/donaldsonjulia">Julia Donaldson</a> for this contribution. This fixes issue <a href="https://github.com/exceljs/exceljs/issues/664">Defined Names Break/Corrupt Excel File into Repair Mode #664</a>. </li> <li> Merged <a href="https://github.com/exceljs/exceljs/pull/831">Only keep at most 31 characters for sheetname #831</a>. Many thanks to <a href="https://github.com/kaleo211">Xuebin He</a> for this contribution. This fixes issue <a href="https://github.com/exceljs/exceljs/issues/398">Limit worksheet name length to 31 characters #398</a>. </li> </ul> |
<|MERGE_RESOLUTION|>--- conflicted
+++ resolved
@@ -1355,21 +1355,12 @@
 await workbook.xlsx.readFile(filename);
 // ... use workbook
 
-<<<<<<< HEAD
-// read from stream
-var workbook = new Excel.Workbook();
-workbook.xlsx.read(stream)
-  .then(function() {
-    // use workbook
-  });
-=======
 
 // read from a stream
 var workbook = new Excel.Workbook();
 await workbook.xlsx.read(stream);
 // ... use workbook
 
->>>>>>> 0258c3db
 
 // load from buffer
 var workbook = new Excel.Workbook();

--- conflicted
+++ resolved
@@ -49,12 +49,8 @@
   },
 
   _grow: function(min) {
-<<<<<<< HEAD
-    for (var size = this._buf.length * 2; size < min; size *= 2);
-=======
     var size = this._buf.length * 2;
     while (size < min) { size *= 2; }
->>>>>>> 1d427245
     var buf = new Buffer(size);
     this._buf.copy(buf, 0);
     this._buf = buf;

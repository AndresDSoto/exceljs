--- conflicted
+++ resolved
@@ -108,16 +108,9 @@
       compression: 'DEFLATE'
     };
     return this.zip.generateAsync(options)
-<<<<<<< HEAD
       .then(content => {
-        // console.log('zip finalize', typeof content, content)
         this.stream.end(content);
         this.emit('finish');
-=======
-      .then(function(content) {
-        self.stream.end(content);
-        self.emit('finish');
->>>>>>> 1d427245
       });
   },
 

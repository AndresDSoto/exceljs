--- conflicted
+++ resolved
@@ -187,17 +187,12 @@
         br: { address: br, col: right, row: bottom, $col$row: '$' + this.n2l(right) + '$' + bottom, sheetName: sheetName },
         dimensions: tl + ':' + br
       };
-<<<<<<< HEAD
-=======
     } else if (reference.startsWith('#')) {
       return sheetName ? {sheetName: sheetName, error: reference} : {error: reference};
     } else {
       var address = this.decodeAddress(reference);
       return sheetName ? Object.assign({sheetName: sheetName}, address) : address;
->>>>>>> 7fde8ee6
-    }
-    var address = this.decodeAddress(value);
-    return sheetName ? Object.assign({sheetName: sheetName}, address) : address;
+    }
   },
 
   // convert row,col into address string

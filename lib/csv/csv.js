const fs = require('fs');
const fastCsv = require('fast-csv');
const customParseFormat = require('dayjs/plugin/customParseFormat');
const utc = require('dayjs/plugin/utc');
const dayjs = require('dayjs')
  .extend(customParseFormat)
  .extend(utc);
const StreamBuf = require('../utils/stream-buf');

const {
  fs: {exists},
} = require('../utils/utils');

/* eslint-disable quote-props */
const SpecialValues = {
  true: true,
  false: false,
  '#N/A': {error: '#N/A'},
  '#REF!': {error: '#REF!'},
  '#NAME?': {error: '#NAME?'},
  '#DIV/0!': {error: '#DIV/0!'},
  '#NULL!': {error: '#NULL!'},
  '#VALUE!': {error: '#VALUE!'},
  '#NUM!': {error: '#NUM!'},
};
/* eslint-ensable quote-props */

class CSV {
  constructor(workbook) {
    this.workbook = workbook;
    this.worksheet = null;
  }

  async readFile(filename, options) {
    options = options || {};
    if (!(await exists(filename))) {
      throw new Error(`File not found: ${filename}`);
    }
    const stream = fs.createReadStream(filename);
    const worksheet = await this.read(stream, options);
    stream.close();
    return worksheet;
  }

  read(stream, options) {
    options = options || {};

    return new Promise((resolve, reject) => {
      const worksheet = this.workbook.addWorksheet(options.sheetName);

      const dateFormats = options.dateFormats || ['YYYY-MM-DD[T]HH:mm:ss', 'MM-DD-YYYY', 'YYYY-MM-DD'];
      const map =
        options.map ||
        function(datum) {
          if (datum === '') {
            return null;
          }
          const datumNumber = Number(datum);
          if (!Number.isNaN(datumNumber) && datumNumber !== Infinity) {
            return datumNumber;
          }
          const dt = dateFormats.reduce((matchingDate, currentDateFormat) => {
            if (matchingDate) {
              return matchingDate;
            }
            const dayjsObj = dayjs(datum, currentDateFormat, true);
            if (dayjsObj.isValid()) {
              return dayjsObj;
            }
            return null;
          }, null);
          if (dt) {
            return new Date(dt.valueOf());
          }
          const special = SpecialValues[datum];
          if (special !== undefined) {
            return special;
          }
          return datum;
        };

      const csvStream = fastCsv
        .parse(options.parserOptions)
        .on('data', data => {
          worksheet.addRow(data.map(map));
        })
        .on('end', () => {
          csvStream.emit('worksheet', worksheet);
        });

      csvStream.on('worksheet', resolve).on('error', reject);

      stream.pipe(csvStream);
    });
  }

  /**
   * @deprecated since version 4.0. You should use `CSV#read` instead. Please follow upgrade instruction: https://github.com/exceljs/exceljs/blob/master/UPGRADE-4.0.md
   */
<<<<<<< HEAD
  createInputStream() {
    throw new Error(
      '`CSV#createInputStream` is deprecated. You should use `CSV#read` instead. This method will be removed in version 5.0. Please follow upgrade instruction: https://github.com/exceljs/exceljs/blob/master/UPGRADE-4.0.md'
    );
=======
  createInputStream(options) {
    console.warn('`CSV#createInputStream` is deprecated. You should use `CSV#read` instead. This method will be removed in version 4.0. Please follow upgrade instruction: https://github.com/exceljs/exceljs/blob/master/UPGRADE-4.0.md');
    return this._createInputStream(options);
  }

  _createInputStream(options) {
    options = options || {};
    const worksheet = this.workbook.addWorksheet(options.sheetName);

    const dateFormats = options.dateFormats || ['YYYY-MM-DD[T]HH:mm:ssZ', 'YYYY-MM-DD[T]HH:mm:ss', 'MM-DD-YYYY', 'YYYY-MM-DD'];
    const map =
      options.map ||
      function(datum) {
        if (datum === '') {
          return null;
        }
        const datumNumber = Number(datum);
        if (!Number.isNaN(datumNumber) && datumNumber !== Infinity) {
          return datumNumber;
        }
        const dt = dateFormats.reduce((matchingDate, currentDateFormat) => {
          if (matchingDate) {
            return matchingDate;
          }
          const dayjsObj = dayjs(datum, currentDateFormat, true);
          if (dayjsObj.isValid()) {
            return dayjsObj;
          }
          return null;
        }, null);
        if (dt) {
          return new Date(dt.valueOf());
        }
        const special = SpecialValues[datum];
        if (special !== undefined) {
          return special;
        }
        return datum;
      };

    const csvStream = fastCsv
      .parse(options.parserOptions)
      .on('data', data => {
        worksheet.addRow(data.map(map));
      })
      .on('end', () => {
        csvStream.emit('worksheet', worksheet);
      });
    return csvStream;
>>>>>>> 95965061
  }

  write(stream, options) {
    return new Promise((resolve, reject) => {
      options = options || {};
      // const encoding = options.encoding || 'utf8';
      // const separator = options.separator || ',';
      // const quoteChar = options.quoteChar || '\'';

      const worksheet = this.workbook.getWorksheet(options.sheetName || options.sheetId);

      const csvStream = fastCsv.format(options.formatterOptions);
      stream.on('finish', () => {
        resolve();
      });
      csvStream.on('error', reject);
      csvStream.pipe(stream);

      const {dateFormat, dateUTC} = options;
      const map =
        options.map ||
        (value => {
          if (value) {
            if (value.text || value.hyperlink) {
              return value.hyperlink || value.text || '';
            }
            if (value.formula || value.result) {
              return value.result || '';
            }
            if (value instanceof Date) {
              if (dateFormat) {
                return dateUTC ? dayjs.utc(value).format(dateFormat) : dayjs(value).format(dateFormat);
              }
              return dateUTC ? dayjs.utc(value).format() : dayjs(value).format();
            }
            if (value.error) {
              return value.error;
            }
            if (typeof value === 'object') {
              return JSON.stringify(value);
            }
          }
          return value;
        });

      const includeEmptyRows = options.includeEmptyRows === undefined || options.includeEmptyRows;
      let lastRow = 1;
      if (worksheet) {
        worksheet.eachRow((row, rowNumber) => {
          if (includeEmptyRows) {
            while (lastRow++ < rowNumber - 1) {
              csvStream.write([]);
            }
          }
          const {values} = row;
          values.shift();
          csvStream.write(values.map(map));
          lastRow = rowNumber;
        });
      }
      csvStream.end();
    });
  }

  writeFile(filename, options) {
    options = options || {};

    const streamOptions = {
      encoding: options.encoding || 'utf8',
    };
    const stream = fs.createWriteStream(filename, streamOptions);

    return this.write(stream, options);
  }

  async writeBuffer(options) {
    const stream = new StreamBuf();
    await this.write(stream, options);
    return stream.read();
  }
}

module.exports = CSV;<|MERGE_RESOLUTION|>--- conflicted
+++ resolved
@@ -48,7 +48,7 @@
     return new Promise((resolve, reject) => {
       const worksheet = this.workbook.addWorksheet(options.sheetName);
 
-      const dateFormats = options.dateFormats || ['YYYY-MM-DD[T]HH:mm:ss', 'MM-DD-YYYY', 'YYYY-MM-DD'];
+      const dateFormats = options.dateFormats || ['YYYY-MM-DD[T]HH:mm:ssZ', 'YYYY-MM-DD[T]HH:mm:ss', 'MM-DD-YYYY', 'YYYY-MM-DD'];
       const map =
         options.map ||
         function(datum) {
@@ -97,62 +97,10 @@
   /**
    * @deprecated since version 4.0. You should use `CSV#read` instead. Please follow upgrade instruction: https://github.com/exceljs/exceljs/blob/master/UPGRADE-4.0.md
    */
-<<<<<<< HEAD
   createInputStream() {
     throw new Error(
       '`CSV#createInputStream` is deprecated. You should use `CSV#read` instead. This method will be removed in version 5.0. Please follow upgrade instruction: https://github.com/exceljs/exceljs/blob/master/UPGRADE-4.0.md'
     );
-=======
-  createInputStream(options) {
-    console.warn('`CSV#createInputStream` is deprecated. You should use `CSV#read` instead. This method will be removed in version 4.0. Please follow upgrade instruction: https://github.com/exceljs/exceljs/blob/master/UPGRADE-4.0.md');
-    return this._createInputStream(options);
-  }
-
-  _createInputStream(options) {
-    options = options || {};
-    const worksheet = this.workbook.addWorksheet(options.sheetName);
-
-    const dateFormats = options.dateFormats || ['YYYY-MM-DD[T]HH:mm:ssZ', 'YYYY-MM-DD[T]HH:mm:ss', 'MM-DD-YYYY', 'YYYY-MM-DD'];
-    const map =
-      options.map ||
-      function(datum) {
-        if (datum === '') {
-          return null;
-        }
-        const datumNumber = Number(datum);
-        if (!Number.isNaN(datumNumber) && datumNumber !== Infinity) {
-          return datumNumber;
-        }
-        const dt = dateFormats.reduce((matchingDate, currentDateFormat) => {
-          if (matchingDate) {
-            return matchingDate;
-          }
-          const dayjsObj = dayjs(datum, currentDateFormat, true);
-          if (dayjsObj.isValid()) {
-            return dayjsObj;
-          }
-          return null;
-        }, null);
-        if (dt) {
-          return new Date(dt.valueOf());
-        }
-        const special = SpecialValues[datum];
-        if (special !== undefined) {
-          return special;
-        }
-        return datum;
-      };
-
-    const csvStream = fastCsv
-      .parse(options.parserOptions)
-      .on('data', data => {
-        worksheet.addRow(data.map(map));
-      })
-      .on('end', () => {
-        csvStream.emit('worksheet', worksheet);
-      });
-    return csvStream;
->>>>>>> 95965061
   }
 
   write(stream, options) {

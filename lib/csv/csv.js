--- conflicted
+++ resolved
@@ -54,22 +54,10 @@
   },
   read: function(stream, options) {
     options = options || {};
-<<<<<<< HEAD
-    var self = this;
-    return new PromishLib.Promish(function(resolve, reject) {
-      var csvStream = self.createInputStream(options)
-        .on('worksheet', function(worksheet) {
-          resolve(worksheet);
-        })
-        .on('error', function(error) {
-          reject(error);
-        });
-=======
     return new PromishLib.Promish((resolve, reject) => {
       var csvStream = this.createInputStream(options)
         .on('worksheet', resolve)
         .on('error', reject);
->>>>>>> 1d427245
 
       stream.pipe(csvStream);
     });
@@ -102,11 +90,7 @@
       };
 
     var csvStream = csv(options)
-<<<<<<< HEAD
-      .on('data', function (data) {
-=======
       .on('data', function(data) {
->>>>>>> 1d427245
         worksheet.addRow(data.map(map));
       })
       .on('end', function() {
@@ -116,13 +100,7 @@
   },
 
   write: function(stream, options) {
-<<<<<<< HEAD
-    var self = this;
-
-    return new PromishLib.Promish(function(resolve, reject) {
-=======
     return new PromishLib.Promish((resolve, reject) => {
->>>>>>> 1d427245
       options = options || {};
       // var encoding = options.encoding || 'utf8';
       // var separator = options.separator || ',';

--- conflicted
+++ resolved
@@ -344,23 +344,6 @@
     });
   }
 
-<<<<<<< HEAD
-  duplicateRow(start, amount = 1, insert = true) {
-    // Reference to the original row
-    const rStart = this._rows[start - 1];
-
-    const values = rStart.values;
-    const inserts = new Array(amount).fill(values);
-    const deleteCount = insert ? 0 : amount;
-    this.spliceRows(start + 1, deleteCount, ...inserts);
-
-
-    // copy styles from start row to cloned rows
-    for (let i = 0; i < amount; i++) {
-      const rDst = this.getRow(start + i + 1);
-      rDst.style = rStart.style;
-      rStart.eachCell({includeEmpty: true}, (cell, colNumber) => {
-=======
   duplicateRow(rowNum, count, insert = false) {
     // create count duplicates of rowNum
     // either inserting new or overwriting existing rows
@@ -375,7 +358,6 @@
       rDst.style = rSrc.style;
       // eslint-disable-next-line no-loop-func
       rSrc.eachCell({includeEmpty: true}, (cell, colNumber) => {
->>>>>>> c2c5809f
         rDst.getCell(colNumber).style = cell.style;
       });
     }

--- conflicted
+++ resolved
@@ -75,88 +75,8 @@
       });
   },
   parseRels: function (stream) {
-<<<<<<< HEAD
     var xform = new RelationshipsXform();
     return xform.parseStream(stream);
-=======
-    return new Bluebird(function(resolve, reject) {
-
-      var relationships = {};
-
-      var parser = Sax.createStream(true, {});
-      parser.on('opentag', function (node) {
-        if (node.name === 'Relationship') {
-          var rId = node.attributes.Id;
-          switch (node.attributes.Type) {
-            case XLSX.RelType.OfficeDocument:
-              relationships[rId] = {
-                type: Enums.RelationshipType.OfficeDocument,
-                rId: rId,
-                target: node.attributes.Target
-              };
-              break;
-            case XLSX.RelType.Worksheet:
-              relationships[rId] = {
-                type: Enums.RelationshipType.Worksheet,
-                rId: rId,
-                target: node.attributes.Target,
-                index: parseInt(node.attributes.Target.replace('worksheets/sheet', '').replace('.xml', ''))
-              };
-              break;
-            case XLSX.RelType.CalcChain:
-              relationships[rId] = {
-                type: Enums.RelationshipType.CalcChain,
-                rId: rId,
-                target: node.attributes.Target
-              };
-              break;
-            case XLSX.RelType.SharedStrings:
-              relationships[rId] = {
-                type: Enums.RelationshipType.SharedStrings,
-                rId: rId,
-                target: node.attributes.Target
-              };
-              break;
-            case XLSX.RelType.Styles:
-              relationships[rId] = {
-                type: Enums.RelationshipType.Styles,
-                rId: rId,
-                target: node.attributes.Target
-              };
-              break;
-            case XLSX.RelType.Theme:
-              relationships[rId] = {
-                type: Enums.RelationshipType.Theme,
-                rId: rId,
-                target: node.attributes.Target,
-                index: parseInt(node.attributes.Target.replace('theme/theme', '').replace('.xml', ''))
-              };
-              break;
-            case XLSX.RelType.Hyperlink:
-              relationships[rId] = {
-                type: Enums.RelationshipType.Styles,
-                rId: rId,
-                target: node.attributes.Target,
-                targetMode: node.attributes.TargetMode
-              };
-              break;
-            default:
-              // ignore this?
-              break;
-          }
-        }
-      });
-
-      parser.on('end', function () {
-        resolve(relationships);
-      });
-      parser.on('error', function (error) {
-        reject(error);
-      });
-
-      stream.pipe(parser);
-    });
->>>>>>> d1e2ba5a
   },
   parseWorkbook: function (stream) {
     var xform = new WorkbookXform();
@@ -167,156 +87,8 @@
     return xform.parseStream(stream);
   },
   parseWorksheet: function (stream) {
-<<<<<<< HEAD
     var xform = new WorksheetXform();
     return xform.parseStream(stream);
-=======
-    // <cols><col min="1" max="1" width="25" style="?" />
-    // <sheetData><row><c r="A1" s="1" t="s"><f>A2</f><v>value</v></c>
-    // <mergeCells><mergeCell ref="A1:B2" />
-    // <hyperlinks><hyperlink ref="A1" r:id="rId1" />
-
-    return new Bluebird(function(resolve, reject) {
-
-      var parser = Sax.createStream(true, {});
-
-      var model = {
-        cols: [],
-        rows: [],
-        hyperlinks: [],
-        merges: []
-      };
-
-      function parseBool(attribute) {
-        return !!attribute;
-      }
-
-      var current;
-      var c; // cell stuff
-      parser.on('opentag', function (node) {
-        switch (node.name) {
-          case 'col':
-            model.cols.push({
-              min: parseInt(node.attributes.min),
-              max: parseInt(node.attributes.max),
-              width: parseFloat(node.attributes.width),
-              styleId: parseInt(node.attributes.style || '0'),
-              hidden: parseBool(node.attributes.hidden)
-            });
-            break;
-          case 'row':
-            var r = parseInt(node.attributes.r);
-            var row = {
-              number: r,
-              cells: [],
-              min: 0,
-              max: 0,
-              hidden: parseBool(node.attributes.hidden)
-            };
-            if (node.attributes.ht) {
-              row.height = parseFloat(node.attributes.ht);
-            }
-            if (node.attributes.s) {
-              row.styleId = parseInt(node.attributes.s);
-            }
-            model.rows[r] = row;
-            break;
-          case 'c':
-            c = {
-              ref: node.attributes.r,
-              s: parseInt(node.attributes.s),
-              t: node.attributes.t
-            };
-            break;
-          case 'f':
-            current = c.f = {text: ''};
-            break;
-          case 'v':
-            current = c.v = {text: ''};
-            break;
-          case 'mergeCell':
-            model.merges.push(node.attributes.ref);
-            break;
-          case 'hyperlink':
-            model.hyperlinks.push({
-              ref: node.attributes.ref,
-              rId: node.attributes['r:id']
-            });
-            break;
-          case 'sheetView':
-            model.showGridLines = JSON.parse(node.attributes.showGridLines);
-            break;
-          case 'pane':
-            model.freezePane = {x: parseInt(node.attributes.xSplit, 10), y: parseInt(node.attributes.ySplit, 10)};
-            break;
-       }
-      });
-      parser.on('text', function (text) {
-        if (current) {
-          current.text += text;
-        }
-      });
-
-      parser.on('closetag', function (name) {
-        switch (name) {
-          case 'c':
-            var address = colCache.decodeAddress(c.ref);
-            var cell = {
-              address: c.ref,
-              s: c.s
-            };
-            // Note: merged cells (if they've been merged already will not have v or f nodes)
-            if (c.f) {
-              cell.type = Enums.ValueType.Formula;
-              cell.formula = c.f.text;
-              if (c.v) {
-                if (c.t === 'str') {
-                  cell.result = utils.xmlDecode(c.v.text);
-                } else {
-                  cell.result = parseFloat(c.v.text);
-                }
-              }
-            } else if (c.v) {
-              switch (c.t) {
-                case 's':
-                  cell.type = Enums.ValueType.String;
-                  cell.value = parseInt(c.v.text);
-                  break;
-                case 'str':
-                  cell.type = Enums.ValueType.String;
-                  cell.value = utils.xmlDecode(c.v.text);
-                  break;
-                default:
-                  cell.type = Enums.ValueType.Number;
-                  cell.value = parseFloat(c.v.text);
-                  break;
-              }
-            } else {
-              cell.type = Enums.ValueType.Merge;
-            }
-
-            var row = model.rows[address.row];
-            row.cells[address.col] = cell;
-            row.min = Math.min(row.min, address.col) || address.col;
-            row.max = Math.max(row.max, address.col);
-            break;
-        }
-      });
-
-      parser.on('end', function () {
-        // if cols empty then can remove it from model
-        if (!model.cols.length) {
-          delete model.cols;
-        }
-
-        resolve(model);
-      });
-      parser.on('error', function (error) {
-        reject(error);
-      });
-      stream.pipe(parser);
-    });
->>>>>>> d1e2ba5a
   },
   reconcile: function (model) {
     var workbookXform = new WorkbookXform();
@@ -353,7 +125,6 @@
     var promises = [];
     var stream = unzip.Parse();
     stream.on('entry', function (entry) {
-      // console.log('Parsing Entry', entry.path);
       var promise = null;
       var match, sheetNo;
       switch (entry.path) {

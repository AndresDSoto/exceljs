--- conflicted
+++ resolved
@@ -540,17 +540,9 @@
     });
   },
   _finalize: function (zip) {
-<<<<<<< HEAD
-    var self = this;
-
-    return new PromishLib.Promish(function(resolve, reject) {
-      zip.on('finish', function () {
-        resolve(self);
-=======
     return new PromishLib.Promish((resolve, reject) => {
       zip.on('finish', () => {
         resolve(this);
->>>>>>> 1d427245
       });
       zip.on('error', reject);
       zip.finalize();

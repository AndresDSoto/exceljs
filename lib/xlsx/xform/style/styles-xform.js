--- conflicted
+++ resolved
@@ -58,11 +58,7 @@
 
 utils.inherits(StylesXform, BaseXform, {
   STYLESHEET_ATTRIBUTES: {
-<<<<<<< HEAD
-    xmlns: 'http://schemas.openxmlformats.org/spreadsheetml/2006/main',
-=======
     'xmlns': 'http://schemas.openxmlformats.org/spreadsheetml/2006/main',
->>>>>>> 1d427245
     'xmlns:mc': 'http://schemas.openxmlformats.org/markup-compatibility/2006',
     'mc:Ignorable': 'x14ac x16r2',
     'xmlns:x14ac': 'http://schemas.microsoft.com/office/spreadsheetml/2009/9/ac',
@@ -214,15 +210,9 @@
     switch(name) {
       case 'styleSheet':
         var model = this.model = {};
-<<<<<<< HEAD
-        var add = function(key, xform) {
-          if (xform.model && xform.model.length) {
-            model[key] = xform.model;
-=======
         var add = function(propName, xform) {
           if (xform.model && xform.model.length) {
             model[propName] = xform.model;
->>>>>>> 1d427245
           }
         };
         add('numFmts', this.map.numFmts);
@@ -327,15 +317,9 @@
       }
     }
 
-<<<<<<< HEAD
     function addStyle(name, group, styleId) {
       if (styleId) {
         var part = group[styleId];
-=======
-    function addStyle(name, group, groupId) {
-      if (groupId) {
-        var part = group[groupId];
->>>>>>> 1d427245
         if (part) {
           model[name] = part;
         }
@@ -475,10 +459,6 @@
   // given a styleId (i.e. s="n"), get the cell's style model
   // objects are shared where possible.
   getStyleModel: function(/* id */) {
-<<<<<<< HEAD
     return {};
-=======
-    return {}
->>>>>>> 1d427245
   }
 });
/**
 * Copyright (c) 2015 Guyon Roche
 * LICENCE: MIT - please refer to LICENCE file included with this module
 * or https://github.com/guyonroche/exceljs/blob/master/LICENSE
 */

'use strict';

var _ = require('../../../utils/under-dash');
var utils = require('../../../utils/utils');
var defaultNumFormats = require('../../defaultnumformats');

var BaseXform = require('../base-xform');


function hashDefaultFormats() {
  var hash = {};
  _.each(defaultNumFormats, function(dnf, id) {
    if (dnf.f) {
      hash[dnf.f] = parseInt(id, 10);
    }
    // at some point, add the other cultures here...
  });
  return hash;
}
var defaultFmtHash = hashDefaultFormats();


// NumFmt encapsulates translation between number format and xlsx
var NumFmtXform = module.exports = function(id, formatCode) {
  this.id = id;
  this.formatCode = formatCode;
};


utils.inherits(NumFmtXform, BaseXform, {

  get tag() { return 'numFmt'; },

  getDefaultFmtId: function(formatCode) {
    return defaultFmtHash[formatCode];
  },
  getDefaultFmtCode: function(numFmtId) {
    return defaultNumFormats[numFmtId] && defaultNumFormats[numFmtId].f;
  }
},{
  render: function(xmlStream, model) {
<<<<<<< HEAD
    // var formatCode = model.formatCode.replace(/([\s\-\(\)])/g, '\\$1');
=======
>>>>>>> 1d427245
    xmlStream.leafNode('numFmt', {numFmtId: model.id, formatCode: model.formatCode});
  },
  parseOpen:  function(node) {
    switch(node.name) {
      case 'numFmt':
        this.model = {
          id: parseInt(node.attributes.numFmtId, 10),
          formatCode: node.attributes.formatCode.replace(/[\\](.)/g, '$1')
        };
        return true;
      default:
        return false;
    }
  },
  parseText: function() {
  },
  parseClose: function() {
    return false;
  }
});<|MERGE_RESOLUTION|>--- conflicted
+++ resolved
@@ -45,10 +45,6 @@
   }
 },{
   render: function(xmlStream, model) {
-<<<<<<< HEAD
-    // var formatCode = model.formatCode.replace(/([\s\-\(\)])/g, '\\$1');
-=======
->>>>>>> 1d427245
     xmlStream.leafNode('numFmt', {numFmtId: model.id, formatCode: model.formatCode});
   },
   parseOpen:  function(node) {

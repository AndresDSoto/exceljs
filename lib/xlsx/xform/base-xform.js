"use strict";

<<<<<<< HEAD
const Sax = require("sax");
const PromishLib = require("../../utils/promish");
=======
const Sax = require('sax');
const PromiseLib = require('../../utils/promise');
>>>>>>> 9bf2eac1

const XmlStream = require("../../utils/xml-stream");

/* 'virtual' methods used as a form of documentation */
/* eslint-disable class-methods-use-this */

// Base class for Xforms
class BaseXform {
  // constructor(/* model, name */) {}

  // ============================================================
  // Virtual Interface
  prepare(/* model, options */) {
    // optional preparation (mutation) of model so it is ready for write
  }

  render(/* xmlStream, model */) {
    // convert model to xml
  }

  parseOpen(/* node */) {
    // Sax Open Node event
  }

  parseText(/* node */) {
    // Sax Text event
  }

  parseClose(/* name */) {
    // Sax Close Node event
  }

  reconcile(/* model, options */) {
    // optional post-parse step (opposite to prepare)
  }

  // ============================================================
  reset() {
    // to make sure parses don't bleed to next iteration
    this.model = null;

    // if we have a map - reset them too
    if (this.map) {
      const keys = Object.keys(this.map);
      for (let i = 0; i < keys.length; i++) {
        this.map[keys[i]].reset();
      }
    }
  }

  mergeModel(obj) {
    // set obj's props to this.model
    this.model = Object.assign(
      this.model || {},
      obj
    );
  }

  parse(parser, stream) {
    return new PromiseLib.Promise((resolve, reject) => {
      const abort = error => {
        // Abandon ship! Prevent the parser from consuming any more resources
        parser.removeAllListeners();
        parser.on("error", () => {}); // Ignore any parse errors from the chunk being processed
        stream.unpipe(parser);
        reject(error);
      };

      parser.on("opentag", node => {
        try {
          this.parseOpen(node);
        } catch (error) {
          abort(error);
        }
      });
      parser.on("text", text => {
        try {
          this.parseText(text);
        } catch (error) {
          abort(error);
        }
      });
      parser.on("closetag", name => {
        try {
          if (!this.parseClose(name)) {
            resolve(this.model);
          }
        } catch (error) {
          // console.log('BaseXform closetag', error.stack)
          abort(error);
        }
      });
<<<<<<< HEAD
      parser.on("end", () => {
        resolve(self.model);
=======
      parser.on('end', () => {
        resolve(this.model);
>>>>>>> 9bf2eac1
      });
      parser.on("error", error => {
        abort(error);
      });
    });
  }

  parseStream(stream) {
    const parser = Sax.createStream(true, {});
    const promise = this.parse(parser, stream);
    stream.pipe(parser);

    return promise;
  }

  get xml() {
    // convenience function to get the xml of this.model
    // useful for manager types that are built during the prepare phase
    return this.toXml(this.model);
  }

  toXml(model) {
    const xmlStream = new XmlStream();
    this.render(xmlStream, model);
    return xmlStream.xml;
  }
<<<<<<< HEAD
};
=======
}

module.exports = BaseXform;
>>>>>>> 9bf2eac1
<|MERGE_RESOLUTION|>--- conflicted
+++ resolved
@@ -1,12 +1,7 @@
 "use strict";
 
-<<<<<<< HEAD
-const Sax = require("sax");
-const PromishLib = require("../../utils/promish");
-=======
 const Sax = require('sax');
 const PromiseLib = require('../../utils/promise');
->>>>>>> 9bf2eac1
 
 const XmlStream = require("../../utils/xml-stream");
 
@@ -99,13 +94,8 @@
           abort(error);
         }
       });
-<<<<<<< HEAD
-      parser.on("end", () => {
-        resolve(self.model);
-=======
       parser.on('end', () => {
         resolve(this.model);
->>>>>>> 9bf2eac1
       });
       parser.on("error", error => {
         abort(error);
@@ -132,10 +122,6 @@
     this.render(xmlStream, model);
     return xmlStream.xml;
   }
-<<<<<<< HEAD
-};
-=======
 }
 
-module.exports = BaseXform;
->>>>>>> 9bf2eac1
+module.exports = BaseXform;
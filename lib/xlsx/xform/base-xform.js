const SAXStream = require('../../utils/sax-stream');
const XmlStream = require('../../utils/xml-stream');

/* 'virtual' methods used as a form of documentation */
/* eslint-disable class-methods-use-this */

// Base class for Xforms
class BaseXform {
  // constructor(/* model, name */) {}

  // ============================================================
  // Virtual Interface
  prepare(/* model, options */) {
    // optional preparation (mutation) of model so it is ready for write
  }

  render(/* xmlStream, model */) {
    // convert model to xml
  }

  parseOpen(node) {
    // XML node opened
  }

  parseText(text) {
    // chunk of text encountered for current node
  }

  parseClose(name) {
    // XML node closed
  }

  reconcile(model, options) {
    // optional post-parse step (opposite to prepare)
  }

  // ============================================================
  reset() {
    // to make sure parses don't bleed to next iteration
    this.model = null;

    // if we have a map - reset them too
    if (this.map) {
      Object.values(this.map).forEach(xform => {
        if (xform instanceof BaseXform) {
          xform.reset();
        } else if (xform.xform) {
          xform.xform.reset();
        }
      });
    }
  }

  mergeModel(obj) {
    // set obj's props to this.model
    this.model = Object.assign(this.model || {}, obj);
  }

  parse(saxStream, stream) {
    return new Promise((resolve, reject) => {
      const abort = error => {
        // Abandon ship! Prevent the parser from consuming any more resources
        saxStream.sax.off('opentag');
        saxStream.sax.off('text');
        saxStream.sax.off('closetag');
        saxStream.sax.off('error');
        saxStream.sax.off('end');
        saxStream.sax.on('error', () => {}); // Ignore any parse errors from the chunk being processed
        if (stream) {
          stream.unpipe(saxStream);
        }
        reject(error);
      };

      saxStream.sax.on('opentag', node => {
        try {
          this.parseOpen(node);
        } catch (error) {
          abort(error);
        }
      });
      saxStream.sax.on('text', text => {
        try {
          this.parseText(text);
        } catch (error) {
          abort(error);
        }
      });
      saxStream.sax.on('closetag', node => {
        try {
          if (!this.parseClose(node.name)) {
            resolve(this.model);
          }
        } catch (error) {
          abort(error);
        }
      });
      saxStream.sax.on('end', () => {
        resolve(this.model);
      });
      saxStream.sax.on('error', error => {
        abort(error);
      });
    });
  }

  parseStream(stream) {
    const saxStream = new SAXStream();
    const promise = this.parse(saxStream, stream);
    stream.pipe(saxStream);

    return promise;
  }

  get xml() {
    // convenience function to get the xml of this.model
    // useful for manager types that are built during the prepare phase
    return this.toXml(this.model);
  }

  toXml(model) {
    const xmlStream = new XmlStream();
    this.render(xmlStream, model);
    return xmlStream.xml;
  }

  // ============================================================
  // Useful Utilities
  static toAttribute(value, dflt, always = false) {
    if (value === undefined) {
      if (always) {
        return dflt;
      }
<<<<<<< HEAD
    } else if (allways || value !== dflt) {
=======
    } else if (always || (value !== dflt)) {
>>>>>>> 68c7ee06
      return value.toString();
    }
    return undefined;
  }

<<<<<<< HEAD
  static toStringAttribute(value, dflt, allways = false) {
    return BaseXform.toAttribute(value, dflt, allways);
=======

  static toStringAttribute(value, dflt, always = false) {
    return BaseXform.toAttribute(value, dflt, always);
>>>>>>> 68c7ee06
  }

  static toStringValue(attr, dflt) {
    return attr === undefined ? dflt : attr;
  }

  static toBoolAttribute(value, dflt, always = false) {
    if (value === undefined) {
      if (always) {
        return dflt;
      }
<<<<<<< HEAD
    } else if (allways || value !== dflt) {
=======
    } else if (always || (value !== dflt)) {
>>>>>>> 68c7ee06
      return value ? '1' : '0';
    }
    return undefined;
  }

  static toBoolValue(attr, dflt) {
    return attr === undefined ? dflt : attr === '1';
  }

  static toIntAttribute(value, dflt, always = false) {
    return BaseXform.toAttribute(value, dflt, always);
  }

  static toIntValue(attr, dflt) {
    return attr === undefined ? dflt : parseInt(attr, 10);
  }

  static toFloatAttribute(value, dflt, always = false) {
    return BaseXform.toAttribute(value, dflt, always);
  }

  static toFloatValue(attr, dflt) {
    return attr === undefined ? dflt : parseFloat(attr);
  }
}

module.exports = BaseXform;<|MERGE_RESOLUTION|>--- conflicted
+++ resolved
@@ -131,24 +131,15 @@
       if (always) {
         return dflt;
       }
-<<<<<<< HEAD
-    } else if (allways || value !== dflt) {
-=======
     } else if (always || (value !== dflt)) {
->>>>>>> 68c7ee06
       return value.toString();
     }
     return undefined;
   }
 
-<<<<<<< HEAD
-  static toStringAttribute(value, dflt, allways = false) {
-    return BaseXform.toAttribute(value, dflt, allways);
-=======
 
   static toStringAttribute(value, dflt, always = false) {
     return BaseXform.toAttribute(value, dflt, always);
->>>>>>> 68c7ee06
   }
 
   static toStringValue(attr, dflt) {
@@ -160,11 +151,7 @@
       if (always) {
         return dflt;
       }
-<<<<<<< HEAD
-    } else if (allways || value !== dflt) {
-=======
     } else if (always || (value !== dflt)) {
->>>>>>> 68c7ee06
       return value ? '1' : '0';
     }
     return undefined;

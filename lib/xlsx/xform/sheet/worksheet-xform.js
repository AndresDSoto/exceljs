--- conflicted
+++ resolved
@@ -58,11 +58,8 @@
       printOptions: new PrintOptionsXform(),
       picture: new PictureXform(),
       drawing: new DrawingXform(),
-<<<<<<< HEAD
       sheetProtection: new SheetProtectionXform(),
-=======
       tableParts: new ListXform({tag: 'tableParts', count: true, childXform: new TablePartXform()}),
->>>>>>> cab1302e
     };
   }
 

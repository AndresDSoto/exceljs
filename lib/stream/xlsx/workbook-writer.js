--- conflicted
+++ resolved
@@ -93,12 +93,12 @@
   _commitWorksheets: function() {
     var commitWorksheet = function(worksheet) {
       if (!worksheet.committed) {
-        var deferred = Promise.defer();
-        worksheet.stream.on('zipped', function() {
-          deferred.resolve();
-        });
-        worksheet.commit();
-        return deferred.promise;
+        return new Promise(function(resolve, reject) {
+          worksheet.stream.on('zipped', function() {
+            resolve();
+          });
+          worksheet.commit();
+        });
       } else {
         return Promise.resolve();
       }
@@ -179,7 +179,6 @@
     } else {
       return undefined;
     }
-<<<<<<< HEAD
   },
   addStyles: function() {
     return this.styles.addToZip(this.zip);
@@ -253,249 +252,6 @@
         });
     } else {
       return Promise.resolve();
-=======
-    this.zip.pipe(this.stream);
-    
-    // these bits can be added right now
-    this.promise = Promise.all([
-        this.addThemes(),
-        this.addOfficeRels()
-    ]);
-}
-WorkbookWriter.prototype = {
-    _openStream: function(path) {
-        var self = this;
-        var stream = new StreamBuf({bufSize: 65536, batch: true});
-        self.zip.append(stream, { name: path });
-        stream.on('end', function() {
-            stream.emit('zipped');
-        });
-        return stream;
-    },
-    _commitWorksheets: function() {
-
-        var commitWorksheet = function(worksheet) {
-            if (!worksheet.committed) {
-
-                return new Promise(function(resolve, reject) {
-                    worksheet.stream.on('zipped', function() {
-                        resolve();
-                    });
-                    worksheet.commit();    
-                });
-        
-            } else {
-                return Promise.resolve();
-            }
-        };
-        // if there are any uncommitted worksheets, commit them now and wait
-        var promises = this._worksheets.map(commitWorksheet);
-        if (promises.length) {
-            return Promise.all(promises);
-        } else {
-            return Promise.resolve();
-        }
-    },
-    commit: function() {
-        var self = this;
-        
-        // commit all worksheets, then add suplimentary files
-        return this.promise.then(function() {
-            return self._commitWorksheets();
-        })
-        .then(function() {
-            return Promise.all([
-                self.addContentTypes(),
-                self.addApp(),
-                self.addCore(),
-                self.addSharedStrings(),
-                self.addStyles(),
-                self.addWorkbookRels()
-            ]);
-        })
-        .then(function() {
-            return self.addWorkbook();
-        })
-        .then(function(){
-            return self._finalize();
-        });
-    },
-    get nextId() {
-        // find the next unique spot to add worksheet
-        var i;
-        for (i = 1; i < this._worksheets.length; i++) {
-            if (!this._worksheets[i]) {
-                return i;
-            }
-        }
-        return this._worksheets.length || 1;
-    },
-    addWorksheet: function(name, options) {
-        // it's possible to add a worksheet with different than default
-        // shared string handling
-        // in fact, it's even possible to switch it mid-sheet
-        options = options || {};
-        var useSharedStrings = options.useSharedStrings !== undefined ?
-            options.useSharedStrings :
-            this.useSharedStrings;
-        
-        var id = this.nextId;
-        name = name || "sheet" + id;
-        
-        var worksheet = new WorksheetWriter({
-            id: id,
-            name: name,
-            workbook: this,
-            useSharedStrings: useSharedStrings
-        });
-        
-        this._worksheets[id] = worksheet;
-        return worksheet;
-    },
-    getWorksheet: function(id) {
-        if (id === undefined) {
-            return _.find(this._worksheets, function(worksheet) { return true; });
-        } else if (typeof(id) === "number") {
-            return this._worksheets[id];
-        } else if (typeof id === "string") {
-            return _.find(this._worksheets, function(worksheet) {
-                return worksheet.name == id;
-            });
-        } else {
-            return undefined;
-        }
-    },
-    addStyles: function() {
-        return this.styles.addToZip(this.zip);
-    },
-    addThemes: function() {
-        var self = this;
-        return utils.readModuleFile(require.resolve("../../xlsx/theme1.xml"))
-            .then(function(data){
-                self.zip.append(data, { name: "xl/theme/theme1.xml" });
-            });
-    },
-    addOfficeRels: function() {
-        var self = this;
-        var rels = {
-            relationships: [
-                { rId: "rId1", type: RelType.OfficeDocument, target: "xl/workbook.xml" }
-            ]
-        };
-        return utils.fetchTemplate(require.resolve("../../xlsx/.rels"))
-            .then(function(template) {
-                return template(rels);
-            })
-            .then(function(data) {
-                self.zip.append(data, { name: "/_rels/.rels" });
-            });
-    },
-    
-    addContentTypes: function() {
-        var self = this;
-        return utils.fetchTemplate(require.resolve("../../xlsx/content-types.xml"))
-            .then(function(template){
-                return template({
-                    worksheets: self._worksheets
-                });
-            })
-            .then(function(data) {
-                self.zip.append(data, { name: "[Content_Types].xml" });
-            });
-    },
-    addApp: function() {
-        var self = this;
-        return utils.fetchTemplate(require.resolve("../../xlsx/app.xml"))
-            .then(function(template){
-                return template({
-                    worksheets: self._worksheets
-                });
-            })
-            .then(function(data) {
-                self.zip.append(data, { name: "docProps/app.xml" });
-            });
-    },
-    addCore: function() {
-        var self = this;
-        return utils.fetchTemplate(require.resolve("../../xlsx/core.xml"))
-            .then(function(template){
-                return template(self);
-            })
-            .then(function(data) {
-                self.zip.append(data, { name: "docProps/core.xml" });
-            });
-    },
-    addSharedStrings: function() {
-        var self = this;
-        if (this.sharedStrings.count) {
-            return utils.fetchTemplate(require.resolve("../../xlsx/sharedStrings.xml"))
-                .then(function(template) {
-                    return template(self.sharedStrings);
-                })
-                .then(function(data) {
-                    self.zip.append(data, { name: "/xl/sharedStrings.xml" });
-                });
-        } else {
-            return Promise.resolve();
-        }
-    },
-    addWorkbookRels: function() {
-        var self = this;
-        var count = 1;
-        var workbookRels = {
-            relationships: [
-                { rId: "rId" + (count++), type: RelType.Styles, target: "styles.xml" },
-                { rId: "rId" + (count++), type: RelType.Theme, target: "theme/theme1.xml" }
-            ]
-        };
-        if (this.sharedStrings.count) {
-            workbookRels.relationships.push(
-                { rId: "rId" + (count++), type: RelType.SharedStrings, target: "sharedStrings.xml" }
-            );
-        }
-        _.each(this._worksheets, function(worksheet) {
-            worksheet.rId = "rId" + (count++);
-            workbookRels.relationships.push(
-                { rId: worksheet.rId, type: RelType.Worksheet, target: "worksheets/sheet" + worksheet.id + ".xml" }
-            );
-        });
-        return utils.fetchTemplate(require.resolve("../../xlsx/.rels"))
-            .then(function(template) {
-                return template(workbookRels);
-            })
-            .then(function(data) {
-                self.zip.append(data, { name: "/xl/_rels/workbook.xml.rels" });
-            });
-    },
-    addWorkbook: function() {
-        var self = this;
-        return utils.fetchTemplate(require.resolve("../../xlsx/workbook.xml"))
-            .then(function(template){
-                return template({
-                    worksheets: self._worksheets
-                });
-            })
-            .then(function(data) {
-                self.zip.append(data, { name: "/xl/workbook.xml" });
-            });
-    },
-    _finalize: function() {
-        var self = this;
-      
-        return new Promise(function(resolve, reject) {
-            self.stream.on('error', function(error){
-                reject(error);
-            });
-            self.stream.on('finish', function(){
-                resolve(self);
-            });
-            self.zip.on('error', function(error){
-                reject(error);
-            });
-            
-            self.zip.finalize();
-        });
->>>>>>> f6afcdf9
     }
   },
   addWorkbookRels: function() {
@@ -541,20 +297,18 @@
   },
   _finalize: function() {
     var self = this;
-    var deferred = Promise.defer();
-
-    this.stream.on('error', function(error){
-      deferred.reject(error);
+    return new Promise(function(resolve, reject) {
+      self.stream.on('error', function(error){
+        reject(error);
+      });
+      self.stream.on('finish', function(){
+        resolve(self);
+      });
+      self.zip.on('error', function(error){
+        reject(error);
+      });
+
+      self.zip.finalize();
     });
-    this.stream.on('finish', function(){
-      deferred.resolve(self);
-    });
-    this.zip.on('error', function(error){
-      deferred.reject(error);
-    });
-
-    this.zip.finalize();
-
-    return deferred.promise;
   }
 };
const fs = require('fs');
const Archiver = require('archiver');

const StreamBuf = require('../../utils/stream-buf');

const RelType = require('../../xlsx/rel-type');
const StylesXform = require('../../xlsx/xform/style/styles-xform');
const SharedStrings = require('../../utils/shared-strings');
const DefinedNames = require('../../doc/defined-names');

const CoreXform = require('../../xlsx/xform/core/core-xform');
const RelationshipsXform = require('../../xlsx/xform/core/relationships-xform');
const ContentTypesXform = require('../../xlsx/xform/core/content-types-xform');
const AppXform = require('../../xlsx/xform/core/app-xform');
const WorkbookXform = require('../../xlsx/xform/book/workbook-xform');
const SharedStringsXform = require('../../xlsx/xform/strings/shared-strings-xform');

const WorksheetWriter = require('./worksheet-writer');

const theme1Xml = require('../../xlsx/xml/theme1.js');

class WorkbookWriter {
  constructor(options) {
    options = options || {};

    this.created = options.created || new Date();
    this.modified = options.modified || this.created;
    this.creator = options.creator || 'ExcelJS';
    this.lastModifiedBy = options.lastModifiedBy || 'ExcelJS';
    this.lastPrinted = options.lastPrinted;

    // using shared strings creates a smaller xlsx file but may use more memory
    this.useSharedStrings = options.useSharedStrings || false;
    this.sharedStrings = new SharedStrings();

    // style manager
    this.styles = options.useStyles ? new StylesXform(true) : new StylesXform.Mock(true);

    // defined names
    this._definedNames = new DefinedNames();

    this._worksheets = [];
    this.views = [];

    this.zipOptions = options.zip;

<<<<<<< HEAD
  this.media = [];
  this.commentRefs = [];
=======
    this.media = [];
    this.commentRefs = [];
>>>>>>> 1c11a2c8

    this.zip = Archiver('zip', this.zipOptions);
    if (options.stream) {
      this.stream = options.stream;
    } else if (options.filename) {
      this.stream = fs.createWriteStream(options.filename);
    } else {
      this.stream = new StreamBuf();
    }
    this.zip.pipe(this.stream);

    // these bits can be added right now
    this.promise = Promise.all([this.addThemes(), this.addOfficeRels()]);
  }

  get definedNames() {
    return this._definedNames;
  }

  _openStream(path) {
    const stream = new StreamBuf({bufSize: 65536, batch: true});
    this.zip.append(stream, {name: path});
    stream.on('finish', () => {
      stream.emit('zipped');
    });
    return stream;
  }

  _commitWorksheets() {
    const commitWorksheet = function(worksheet) {
      if (!worksheet.committed) {
        return new Promise(resolve => {
          worksheet.stream.on('zipped', () => {
            resolve();
          });
          worksheet.commit();
        });
      }
      return Promise.resolve();
    };
    // if there are any uncommitted worksheets, commit them now and wait
    const promises = this._worksheets.map(commitWorksheet);
    if (promises.length) {
      return Promise.all(promises);
    }
    return Promise.resolve();
  }

  async commit() {
    // commit all worksheets, then add suplimentary files
    await this.promise;
    await this._commitWorksheets();
    await Promise.all([this.addContentTypes(), this.addApp(), this.addCore(), this.addSharedStrings(), this.addStyles(), this.addWorkbookRels()]);
    await this.addWorkbook();
    return this._finalize();
  }

  get nextId() {
    // find the next unique spot to add worksheet
    let i;
    for (i = 1; i < this._worksheets.length; i++) {
      if (!this._worksheets[i]) {
        return i;
      }
    }
    return this._worksheets.length || 1;
  }

  addWorksheet(name, options) {
    // it's possible to add a worksheet with different than default
    // shared string handling
    // in fact, it's even possible to switch it mid-sheet
    options = options || {};
    const useSharedStrings = options.useSharedStrings !== undefined ? options.useSharedStrings : this.useSharedStrings;

    if (options.tabColor) {
      // eslint-disable-next-line no-console
      console.trace('tabColor option has moved to { properties: tabColor: {...} }');
      options.properties = Object.assign(
        {
          tabColor: options.tabColor,
        },
        options.properties
      );
    }

    const id = this.nextId;
    name = name || `sheet${id}`;

    const worksheet = new WorksheetWriter({
      id,
      name,
      workbook: this,
      useSharedStrings,
      properties: options.properties,
      state: options.state,
      pageSetup: options.pageSetup,
      views: options.views,
      autoFilter: options.autoFilter,
    });

    this._worksheets[id] = worksheet;
    return worksheet;
  }

  getWorksheet(id) {
    if (id === undefined) {
      return this._worksheets.find(() => true);
    }
    if (typeof id === 'number') {
      return this._worksheets[id];
    }
    if (typeof id === 'string') {
      return this._worksheets.find(worksheet => worksheet && worksheet.name === id);
    }
    return undefined;
  }

  addStyles() {
    return new Promise(resolve => {
      this.zip.append(this.styles.xml, {name: 'xl/styles.xml'});
      resolve();
    });
  }

  addThemes() {
    return new Promise(resolve => {
      this.zip.append(theme1Xml, {name: 'xl/theme/theme1.xml'});
      resolve();
    });
  }

  addOfficeRels() {
    return new Promise(resolve => {
      const xform = new RelationshipsXform();
      const xml = xform.toXml([
        {Id: 'rId1', Type: RelType.OfficeDocument, Target: 'xl/workbook.xml'},
        {Id: 'rId2', Type: RelType.CoreProperties, Target: 'docProps/core.xml'},
        {Id: 'rId3', Type: RelType.ExtenderProperties, Target: 'docProps/app.xml'},
      ]);
      this.zip.append(xml, {name: '/_rels/.rels'});
      resolve();
    });
  }

  addContentTypes() {
    return new Promise(resolve => {
      const model = {
        worksheets: this._worksheets.filter(Boolean),
        sharedStrings: this.sharedStrings,
        commentRefs: this.commentRefs,
      };
      const xform = new ContentTypesXform();
      const xml = xform.toXml(model);
      this.zip.append(xml, {name: '[Content_Types].xml'});
      resolve();
    });
  }

  addApp() {
    return new Promise(resolve => {
      const model = {
        worksheets: this._worksheets.filter(Boolean),
      };
      const xform = new AppXform();
      const xml = xform.toXml(model);
      this.zip.append(xml, {name: 'docProps/app.xml'});
      resolve();
    });
  }

  addCore() {
    return new Promise(resolve => {
      const coreXform = new CoreXform();
      const xml = coreXform.toXml(this);
      this.zip.append(xml, {name: 'docProps/core.xml'});
      resolve();
    });
  }

  addSharedStrings() {
    if (this.sharedStrings.count) {
      return new Promise(resolve => {
        const sharedStringsXform = new SharedStringsXform();
        const xml = sharedStringsXform.toXml(this.sharedStrings);
        this.zip.append(xml, {name: '/xl/sharedStrings.xml'});
        resolve();
      });
    }
    return Promise.resolve();
  }

  addWorkbookRels() {
    let count = 1;
    const relationships = [
      {Id: `rId${count++}`, Type: RelType.Styles, Target: 'styles.xml'},
      {Id: `rId${count++}`, Type: RelType.Theme, Target: 'theme/theme1.xml'},
    ];
    if (this.sharedStrings.count) {
      relationships.push({Id: `rId${count++}`, Type: RelType.SharedStrings, Target: 'sharedStrings.xml'});
    }
    this._worksheets.forEach(worksheet => {
      if (worksheet) {
        worksheet.rId = `rId${count++}`;
        relationships.push({Id: worksheet.rId, Type: RelType.Worksheet, Target: `worksheets/sheet${worksheet.id}.xml`});
      }
    });
    return new Promise(resolve => {
      const xform = new RelationshipsXform();
      const xml = xform.toXml(relationships);
      this.zip.append(xml, {name: '/xl/_rels/workbook.xml.rels'});
      resolve();
    });
  }

  addWorkbook() {
    const {zip} = this;
    const model = {
      worksheets: this._worksheets.filter(Boolean),
      definedNames: this._definedNames.model,
      views: this.views,
      properties: {},
      calcProperties: {},
    };

    return new Promise(resolve => {
      const xform = new WorkbookXform();
      xform.prepare(model);
      zip.append(xform.toXml(model), {name: '/xl/workbook.xml'});
      resolve();
    });
  }

  _finalize() {
    return new Promise((resolve, reject) => {
      this.stream.on('error', reject);
      this.stream.on('finish', () => {
        resolve(this);
      });
      this.zip.on('error', reject);

      this.zip.finalize();
    });
  }
}

module.exports = WorkbookWriter;<|MERGE_RESOLUTION|>--- conflicted
+++ resolved
@@ -44,13 +44,8 @@
 
     this.zipOptions = options.zip;
 
-<<<<<<< HEAD
-  this.media = [];
-  this.commentRefs = [];
-=======
     this.media = [];
     this.commentRefs = [];
->>>>>>> 1c11a2c8
 
     this.zip = Archiver('zip', this.zipOptions);
     if (options.stream) {
